--- conflicted
+++ resolved
@@ -327,11 +327,8 @@
   VECGEOM_INLINE
   VecType& FixZeroes() {
     for (int i = 0; i < 3; ++i) {
-<<<<<<< HEAD
-      MaskedAssign(Abs(vec[i]) < kTolerance, 0, &vec[i]);
-=======
-      VECGEOM_NAMESPACE::MaskedAssign(VECGEOM_NAMESPACE::Abs(vec[i]) < kTolerance, 0., &vec[i]);
->>>>>>> 636565c3
+      VECGEOM_NAMESPACE::MaskedAssign(
+          VECGEOM_NAMESPACE::Abs(vec[i]) < kTolerance, 0., &vec[i]);
     }
     return *this;
   }

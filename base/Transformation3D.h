/// \file Transformation3D.h
/// \author Johannes de Fine Licht (johannes.definelicht@cern.ch)

#ifndef VECGEOM_BASE_TRANSFORMATION3D_H_
#define VECGEOM_BASE_TRANSFORMATION3D_H_

#include "base/Global.h"

#include "base/Vector3D.h"
#include "backend/Backend.h"

#include <algorithm>
#include <cmath>
#include <cstring>

#ifdef VECGEOM_ROOT
class TGeoMatrix;
#endif

namespace VECGEOM_NAMESPACE {

class Transformation3D {

public:

  static const Transformation3D kIdentity;

private:
  // TODO: it might be better to directly store this in terms of Vector3D<Precision> !!
  // and would allow for higher level abstraction
  Precision fTranslation[3];
  Precision fRotation[9];
  bool fIdentity;
  bool fHasRotation;
  bool fHasTranslation;

public:

  VECGEOM_CUDA_HEADER_BOTH
  Transformation3D();

  /**
   * Constructor for translation only.
   * @param tx Translation in x-coordinate.
   * @param ty Translation in y-coordinate.
   * @param tz Translation in z-coordinate.
   */
  VECGEOM_CUDA_HEADER_BOTH
  Transformation3D(const Precision tx, const Precision ty, const Precision tz);

  /**
   * @param tx Translation in x-coordinate.
   * @param ty Translation in y-coordinate.
   * @param tz Translation in z-coordinate.
   * @param phi Rotation angle about z-axis.
   * @param theta Rotation angle about new y-axis.
   * @param psi Rotation angle about new z-axis.
   */
  VECGEOM_CUDA_HEADER_BOTH
  Transformation3D(const Precision tx, const Precision ty,
                   const Precision tz, const Precision phi,
                   const Precision theta, const Precision psi);

  /**
   * Constructor to manually set each entry. Used when converting from different
   * geometry.
   */
  VECGEOM_CUDA_HEADER_BOTH
  Transformation3D(const Precision tx, const Precision ty,
                   const Precision tz, const Precision r0,
                   const Precision r1, const Precision r2,
                   const Precision r3, const Precision r4,
                   const Precision r5, const Precision r6,
                   const Precision r7, const Precision r8);

  VECGEOM_CUDA_HEADER_BOTH
  VECGEOM_INLINE
  Transformation3D(Transformation3D const &other);

  VECGEOM_CUDA_HEADER_BOTH
  VECGEOM_INLINE
  Transformation3D& operator=(Transformation3D const &rhs);

  VECGEOM_CUDA_HEADER_BOTH
  VECGEOM_INLINE
  bool operator==(Transformation3D const &rhs) const;

  VECGEOM_CUDA_HEADER_BOTH
  virtual ~Transformation3D() {}

  // Accessors

  virtual int memory_size() const { return sizeof(*this); }

  VECGEOM_CUDA_HEADER_BOTH
  VECGEOM_INLINE
  Vector3D<Precision> Translation() const {
    return Vector3D<Precision>(fTranslation[0], fTranslation[1],
                               fTranslation[2]);
  }

  /**
   * No safety against faulty indexing.
   * @param index Index of translation entry in the range [0-2].
   */
  VECGEOM_CUDA_HEADER_BOTH
  VECGEOM_INLINE
  Precision Translation(const int index) const { return fTranslation[index]; }

  VECGEOM_CUDA_HEADER_BOTH
  VECGEOM_INLINE
  Precision const* Rotation() const { return fRotation; }

  /**
   * No safety against faulty indexing.
   * \param index Index of rotation entry in the range [0-8].
   */
  VECGEOM_CUDA_HEADER_BOTH
  VECGEOM_INLINE
  Precision Rotation(const int index) const { return fRotation[index]; }

  VECGEOM_CUDA_HEADER_BOTH
  VECGEOM_INLINE
  bool IsIdentity() const { return fIdentity; }

  VECGEOM_CUDA_HEADER_BOTH
  VECGEOM_INLINE
  bool HasRotation() const { return fHasRotation; }

  VECGEOM_CUDA_HEADER_BOTH
  VECGEOM_INLINE
  bool HasTranslation() const { return fHasTranslation; }

  VECGEOM_CUDA_HEADER_BOTH
  void Print() const;

  // Mutators

  VECGEOM_CUDA_HEADER_BOTH
  void SetTranslation(const Precision tx, const Precision ty,
                      const Precision tz);

  VECGEOM_CUDA_HEADER_BOTH
  void SetTranslation(Vector3D<Precision> const &vec);

  VECGEOM_CUDA_HEADER_BOTH
  void SetProperties();

  VECGEOM_CUDA_HEADER_BOTH
  void SetRotation(const Precision phi, const Precision theta,
                   const Precision psi);

  VECGEOM_CUDA_HEADER_BOTH
  void SetRotation(Vector3D<Precision> const &vec);

  VECGEOM_CUDA_HEADER_BOTH
  void SetRotation(const Precision rot0, const Precision rot1,
                   const Precision rot2, const Precision rot3,
                   const Precision rot4, const Precision rot5,
                   const Precision rot6, const Precision rot7,
                   const Precision rot8);

  // Generation of template parameter codes

  VECGEOM_CUDA_HEADER_BOTH
  RotationCode GenerateRotationCode() const;

  VECGEOM_CUDA_HEADER_BOTH
  TranslationCode GenerateTranslationCode() const;



private:

  // Templated rotation and translation methods which inline and compile to
  // optimized versions.

  template <RotationCode code, typename InputType>
  VECGEOM_CUDA_HEADER_BOTH
  VECGEOM_INLINE
  void DoRotation(Vector3D<InputType> const &master,
                  Vector3D<InputType> &local) const;

  template <RotationCode code, typename InputType>
  VECGEOM_CUDA_HEADER_BOTH
  VECGEOM_INLINE
  void DoRotation_new(Vector3D<InputType> const &master,
                      Vector3D<InputType> &local) const;
 private:

  template <typename InputType>
  VECGEOM_CUDA_HEADER_BOTH
  VECGEOM_INLINE
  void DoTranslation(Vector3D<InputType> const &master,
                     Vector3D<InputType> &local) const;

  template <bool vectortransform, typename InputType>
  VECGEOM_CUDA_HEADER_BOTH
  VECGEOM_INLINE
  void InverseTransformKernel(
      Vector3D<InputType> const &local,
      Vector3D<InputType> &master) const;

public:

  // Transformation interface

  template <TranslationCode trans_code, RotationCode rot_code,
            typename InputType>
  VECGEOM_CUDA_HEADER_BOTH
  VECGEOM_INLINE
  void Transform(Vector3D<InputType> const &master,
                 Vector3D<InputType> &local) const;

  template <TranslationCode trans_code, RotationCode rot_code,
            typename InputType>
  VECGEOM_CUDA_HEADER_BOTH
  VECGEOM_INLINE
  Vector3D<InputType> Transform(Vector3D<InputType> const &master) const;

  template <typename InputType>
  VECGEOM_CUDA_HEADER_BOTH
  VECGEOM_INLINE
  void Transform(Vector3D<InputType> const &master,
                 Vector3D<InputType> &local) const;

  template <typename InputType>
  VECGEOM_CUDA_HEADER_BOTH
  VECGEOM_INLINE
  Vector3D<InputType> Transform(Vector3D<InputType> const &master) const;


  template <RotationCode code, typename InputType>
  VECGEOM_CUDA_HEADER_BOTH
  VECGEOM_INLINE
  void TransformDirection(Vector3D<InputType> const &master,
                         Vector3D<InputType> & local) const;

  template <RotationCode code, typename InputType>
  VECGEOM_CUDA_HEADER_BOTH
  VECGEOM_INLINE
  Vector3D<InputType> TransformDirection(
      Vector3D<InputType> const &master) const;

  template <typename InputType>
  VECGEOM_CUDA_HEADER_BOTH
  VECGEOM_INLINE
  void TransformDirection(Vector3D<InputType> const &master,
                         Vector3D<InputType> & local) const;

  template <typename InputType>
  VECGEOM_CUDA_HEADER_BOTH
  VECGEOM_INLINE
  Vector3D<InputType> TransformDirection(
      Vector3D<InputType> const &master) const;

   /** The inverse transformation ( aka LocalToMaster ) of an object transform like a point
    *  this does not need to currently template on placement since such a transformation is much less used
    */
   template <typename InputType>
   VECGEOM_CUDA_HEADER_BOTH
   VECGEOM_INLINE
   void InverseTransform(Vector3D<InputType> const &local,
                  Vector3D<InputType> &master) const;

   template <typename InputType>
   VECGEOM_CUDA_HEADER_BOTH
   VECGEOM_INLINE
   Vector3D<InputType> InverseTransform(Vector3D<InputType> const &local) const;

   /** The inverse transformation of an object transforming like a vector */
   template <typename InputType>
   VECGEOM_CUDA_HEADER_BOTH
   VECGEOM_INLINE
   void InverseTransformDirection(Vector3D<InputType> const &master,
                    Vector3D<InputType> & local) const;

   template <typename InputType>
   VECGEOM_CUDA_HEADER_BOTH
   VECGEOM_INLINE
   Vector3D<InputType> InverseTransformDirection(Vector3D<InputType> const &master) const;

  /** compose transformations - multiply transformations */
  VECGEOM_CUDA_HEADER_BOTH
  VECGEOM_INLINE
  void MultiplyFromRight( Transformation3D const & rhs );

  /** compose transformations - multiply transformations */
  VECGEOM_CUDA_HEADER_BOTH
  VECGEOM_INLINE
  void CopyFrom( Transformation3D const & rhs )
  {
    // not sure this compiles under CUDA
<<<<<<< HEAD
    copy(&rhs, &rhs+1, this);
=======
    std::memcpy((void*)this, (const void*)&rhs, sizeof(*this));
>>>>>>> 4621ca12
  }

  // Utility and CUDA

#ifdef VECGEOM_CUDA_INTERFACE
  Transformation3D* CopyToGpu() const;
  Transformation3D* CopyToGpu(Transformation3D *const gpu_ptr) const;
#endif


#ifdef VECGEOM_ROOT
// function to convert this transformation to a TGeo transformation
// mainly used for the benchmark comparisons with ROOT
  TGeoMatrix * ConvertToTGeoMatrix() const;
#endif

}; // End class Transformation3D

VECGEOM_CUDA_HEADER_BOTH
Transformation3D::Transformation3D(Transformation3D const &other) : fIdentity(false), fHasRotation(false), fHasTranslation(false) {
  *this = other;
}

VECGEOM_CUDA_HEADER_BOTH
Transformation3D& Transformation3D::operator=(Transformation3D const &rhs) {
  copy(rhs.fTranslation, rhs.fTranslation+3, fTranslation);
  copy(rhs.fRotation, rhs.fRotation+9, fRotation);
  fIdentity = rhs.fIdentity;
  fHasTranslation = rhs.fHasTranslation;
  fHasRotation = rhs.fHasRotation;
  return *this;
}

VECGEOM_CUDA_HEADER_BOTH
bool Transformation3D::operator==(Transformation3D const &rhs) const {
  return equal(fTranslation, fTranslation+3, rhs.fTranslation) &&
         equal(fRotation, fRotation+9, rhs.fRotation);
}

/**
 * Rotates a vector to this transformation's frame of reference.
 * Templates on the RotationCode generated by GenerateTranslationCode() to
 * perform specialized rotation.
 * \sa GenerateTranslationCode()
 * \param master Vector in original frame of reference.
 * \param local Output vector rotated to the new frame of reference.
 */
template <RotationCode code, typename InputType>
VECGEOM_CUDA_HEADER_BOTH
VECGEOM_INLINE
void Transformation3D::DoRotation(Vector3D<InputType> const &master,
                                  Vector3D<InputType> &local) const {

  if (code == 0x1B1) {
    local[0] = master[0]*fRotation[0];
    local[1] = master[1]*fRotation[4] + master[2]*fRotation[7];
    local[2] = master[1]*fRotation[5] + master[2]*fRotation[8];
    return;
  }
  if (code == 0x18E) {
    local[0] = master[1]*fRotation[3];
    local[1] = master[0]*fRotation[1] + master[2]*fRotation[7];
    local[2] = master[0]*fRotation[2] + master[2]*fRotation[8];
    return;
  }
  if (code == 0x076){
    local[0] = master[2]*fRotation[6];
    local[1] = master[0]*fRotation[1] + master[1]*fRotation[4];
    local[2] = master[0]*fRotation[2] + master[1]*fRotation[5];
    return;
  }
  if (code == 0x16A) {
    local[0] = master[1]*fRotation[3] + master[2]*fRotation[6];
    local[1] = master[0]*fRotation[1];
    local[2] = master[2]*fRotation[5] + master[2]*fRotation[8];
    return;
  }
  if (code == 0x155) {
    local[0] = master[0]*fRotation[0] + master[2]*fRotation[6];
    local[1] = master[1]*fRotation[4];
    local[2] = master[0]*fRotation[2] + master[2]*fRotation[8];
    return;
  }
  if (code == 0x0AD){
    local[0] = master[0]*fRotation[0] + master[1]*fRotation[3];
    local[1] = master[2]*fRotation[7];
    local[2] = master[0]*fRotation[2] + master[1]*fRotation[5];
    return;
  }
  if (code == 0x0DC){
    local[0] = master[1]*fRotation[3] + master[2]*fRotation[6];
    local[1] = master[1]*fRotation[4] + master[2]*fRotation[7];
    local[2] = master[0]*fRotation[2];
    return;
  }
  if (code == 0x0E3) {
    local[0] = master[0]*fRotation[0] + master[2]*fRotation[6];
    local[1] = master[0]*fRotation[1] + master[2]*fRotation[7];
    local[2] = master[1]*fRotation[5];
    return;
  }
  if (code == 0x11B){
    local[0] = master[0]*fRotation[0] + master[1]*fRotation[3];
    local[1] = master[0]*fRotation[1] + master[1]*fRotation[4];
    local[2] = master[2]*fRotation[8];
    return;
  }
  if (code == 0x0A1){
    local[0] = master[0]*fRotation[0];
    local[1] = master[2]*fRotation[7];
    local[2] = master[1]*fRotation[5];
    return;
  }
  if (code == 0x10A){
    local[0] = master[1]*fRotation[3];
    local[1] = master[0]*fRotation[1];
    local[2] = master[2]*fRotation[8];
    return;
  }
  if (code == 0x046){
    local[0] = master[1]*fRotation[3];
    local[1] = master[2]*fRotation[7];
    local[2] = master[0]*fRotation[2];
    return;
  }
  if (code == 0x062) {
    local[0] = master[2]*fRotation[6];
    local[1] = master[0]*fRotation[1];
    local[2] = master[1]*fRotation[5];
    return;
  }
  if (code == 0x054) {
    local[0] = master[2]*fRotation[6];
    local[1] = master[1]*fRotation[4];
    local[2] = master[0]*fRotation[2];
    return;
  }

  // code = 0x111;
  if (code == rotation::kDiagonal) {
    local[0] = master[0]*fRotation[0];
    local[1] = master[1]*fRotation[4];
    local[2] = master[2]*fRotation[8];
    return;
  }

  // code = 0x200;
  if (code == rotation::kIdentity){
    local = master;
    return;
  }

  // General case
  local[0] =  master[0]*fRotation[0];
  local[1] =  master[0]*fRotation[1];
  local[2] =  master[0]*fRotation[2];
  local[0] += master[1]*fRotation[3];
  local[1] += master[1]*fRotation[4];
  local[2] += master[1]*fRotation[5];
  local[0] += master[2]*fRotation[6];
  local[1] += master[2]*fRotation[7];
  local[2] += master[2]*fRotation[8];

}

/**
 * Rotates a vector to this transformation's frame of reference.
 * Templates on the RotationCode generated by GenerateTranslationCode() to
 * perform specialized rotation.
 * \sa GenerateTranslationCode()
 * \param master Vector in original frame of reference.
 * \param local Output vector rotated to the new frame of reference.
 */
template <RotationCode code, typename InputType>
VECGEOM_CUDA_HEADER_BOTH
VECGEOM_INLINE
void Transformation3D::DoRotation_new(Vector3D<InputType> const &master,
                                      Vector3D<InputType> &local) const {

  // code = 0x200;
  if (code == rotation::kIdentity){
    local = master;
    return;
  }

  // General case
  local = Vector3D<double>();  // reset to zero -- any better way to do this???
  if(code & 0x001) { local[0] += master[0]*fRotation[0]; }
  if(code & 0x002) { local[1] += master[0]*fRotation[1]; }
  if(code & 0x004) { local[2] += master[0]*fRotation[2]; }
  if(code & 0x008) { local[0] += master[1]*fRotation[3]; }
  if(code & 0x010) { local[1] += master[1]*fRotation[4]; }
  if(code & 0x020) { local[2] += master[1]*fRotation[5]; }
  if(code & 0x040) { local[0] += master[2]*fRotation[6]; }
  if(code & 0x080) { local[1] += master[2]*fRotation[7]; }
  if(code & 0x100) { local[2] += master[2]*fRotation[8]; }
}

template <typename InputType>
VECGEOM_CUDA_HEADER_BOTH
VECGEOM_INLINE
void Transformation3D::DoTranslation(
    Vector3D<InputType> const &master,
    Vector3D<InputType> &local) const {

  local[0] = master[0] - fTranslation[0];
  local[1] = master[1] - fTranslation[1];
  local[2] = master[2] - fTranslation[2];
}

/**
 * Transform a point to the local reference frame.
 * \param master Point to be transformed.
 * \param local Output destination. Should never be the same as the input
 *              vector!
 */
template <TranslationCode trans_code, RotationCode rot_code,
          typename InputType>
VECGEOM_CUDA_HEADER_BOTH
VECGEOM_INLINE
void Transformation3D::Transform(Vector3D<InputType> const &master,
                                     Vector3D<InputType> &local) const {

  // Identity
  if (trans_code == translation::kIdentity && rot_code == rotation::kIdentity) {
    local = master;
    return;
  }

  // Only translation
  if (trans_code != translation::kIdentity && rot_code == rotation::kIdentity) {
    DoTranslation(master, local);
    return;
  }

  // Only rotation
  if (trans_code == translation::kIdentity && rot_code != rotation::kIdentity) {
    DoRotation<rot_code>(master, local);
    return;
  }

  // General case
  Vector3D<InputType> tmp;
  DoTranslation(master, tmp);
  DoRotation<rot_code>(tmp, local);
}

/**
 * Since transformation cannot be done in place, allows the transformed vector
 * to be constructed by Transform directly.
 * \param master Point to be transformed.
 * \return Newly constructed Vector3D with the transformed coordinates.
 */
template <TranslationCode trans_code, RotationCode rot_code,
          typename InputType>
VECGEOM_CUDA_HEADER_BOTH
VECGEOM_INLINE
Vector3D<InputType> Transformation3D::Transform(
    Vector3D<InputType> const &master) const {

  Vector3D<InputType> local;
  Transform<trans_code, rot_code>(master, local);
  return local;

}

template <typename InputType>
VECGEOM_CUDA_HEADER_BOTH
VECGEOM_INLINE
void Transformation3D::Transform(Vector3D<InputType> const &master,
                                 Vector3D<InputType> &local) const {
  Transform<translation::kGeneric, rotation::kGeneric>(master, local);
}
template <typename InputType>
VECGEOM_CUDA_HEADER_BOTH
VECGEOM_INLINE
Vector3D<InputType> Transformation3D::Transform(
    Vector3D<InputType> const &master) const {
  return Transform<translation::kGeneric, rotation::kGeneric>(master);
}

template <bool transform_direction, typename InputType>
VECGEOM_CUDA_HEADER_BOTH
VECGEOM_INLINE
void Transformation3D::InverseTransformKernel(
    Vector3D<InputType> const &local,
    Vector3D<InputType> &master) const {

  // we are just doing the full stuff here ( LocalToMaster is less critical
  // than other way round )

   if (transform_direction) {
      master[0] =  local[0]*fRotation[0];
      master[0] += local[1]*fRotation[1];
      master[0] += local[2]*fRotation[2];
      master[1] =  local[0]*fRotation[3];
      master[1] += local[1]*fRotation[4];
      master[1] += local[2]*fRotation[5];
      master[2] =  local[0]*fRotation[6];
      master[2] += local[1]*fRotation[7];
      master[2] += local[2]*fRotation[8];
   } else {
      master[0] = fTranslation[0];
      master[0] +=  local[0]*fRotation[0];
      master[0] += local[1]*fRotation[1];
      master[0] += local[2]*fRotation[2];
      master[1] = fTranslation[1];
      master[1] +=  local[0]*fRotation[3];
      master[1] += local[1]*fRotation[4];
      master[1] += local[2]*fRotation[5];
      master[2] = fTranslation[2];
      master[2] += local[0]*fRotation[6];
      master[2] += local[1]*fRotation[7];
      master[2] += local[2]*fRotation[8];
   }
}

template <typename InputType>
VECGEOM_CUDA_HEADER_BOTH
VECGEOM_INLINE
void Transformation3D::InverseTransform(
    Vector3D<InputType> const &local, Vector3D<InputType> & master) const {
   InverseTransformKernel<false, InputType>(local, master);
}


template <typename InputType>
VECGEOM_CUDA_HEADER_BOTH
VECGEOM_INLINE
Vector3D<InputType> Transformation3D::InverseTransform(
    Vector3D<InputType> const &local) const {
   Vector3D<InputType> tmp;
   InverseTransform(local, tmp);
   return tmp;
}

template <typename InputType>
VECGEOM_CUDA_HEADER_BOTH
VECGEOM_INLINE
void Transformation3D::InverseTransformDirection(
    Vector3D<InputType> const &local, Vector3D<InputType> & master) const {
   InverseTransformKernel<true, InputType>(local, master);
}


template <typename InputType>
VECGEOM_CUDA_HEADER_BOTH
VECGEOM_INLINE
Vector3D<InputType> Transformation3D::InverseTransformDirection(
    Vector3D<InputType> const &local) const {
   Vector3D<InputType> tmp;
   InverseTransformDirection(local, tmp);
   return tmp;
}

VECGEOM_CUDA_HEADER_BOTH
VECGEOM_INLINE
void Transformation3D::MultiplyFromRight(Transformation3D const & rhs)
{
   // TODO: this code should directly operator on Vector3D and Matrix3D

   if(rhs.fIdentity) return;

   if(rhs.HasTranslation())
   {
   // ideal for fused multiply add
   fTranslation[0]+=fRotation[0]*rhs.fTranslation[0];
   fTranslation[0]+=fRotation[1]*rhs.fTranslation[0];
   fTranslation[0]+=fRotation[2]*rhs.fTranslation[0];
   fTranslation[1]+=fRotation[3]*rhs.fTranslation[1];
   fTranslation[1]+=fRotation[4]*rhs.fTranslation[1];
   fTranslation[1]+=fRotation[5]*rhs.fTranslation[1];
   fTranslation[2]+=fRotation[6]*rhs.fTranslation[2];
   fTranslation[2]+=fRotation[7]*rhs.fTranslation[2];
   fTranslation[2]+=fRotation[8]*rhs.fTranslation[2];
   }

   if(rhs.HasRotation())
   {
      Precision tmpx = fRotation[0];
      Precision tmpy = fRotation[1];
      Precision tmpz = fRotation[2];

      // first row of matrix
      fRotation[0] = tmpx*rhs.fRotation[0];
      fRotation[1] = tmpx*rhs.fRotation[1];
      fRotation[2] = tmpx*rhs.fRotation[2];
      fRotation[0]+= tmpy*rhs.fRotation[3];
      fRotation[1]+= tmpy*rhs.fRotation[4];
      fRotation[2]+= tmpy*rhs.fRotation[5];
      fRotation[0]+= tmpz*rhs.fRotation[6];
      fRotation[1]+= tmpz*rhs.fRotation[7];
      fRotation[2]+= tmpz*rhs.fRotation[8];

      tmpx = fRotation[3];
      tmpy = fRotation[4];
      tmpz = fRotation[5];

      // second row of matrix
      fRotation[3] = tmpx*rhs.fRotation[0];
      fRotation[4] = tmpx*rhs.fRotation[1];
      fRotation[5] = tmpx*rhs.fRotation[2];
      fRotation[3]+= tmpy*rhs.fRotation[3];
      fRotation[4]+= tmpy*rhs.fRotation[4];
      fRotation[5]+= tmpy*rhs.fRotation[5];
      fRotation[3]+= tmpz*rhs.fRotation[6];
      fRotation[4]+= tmpz*rhs.fRotation[7];
      fRotation[5]+= tmpz*rhs.fRotation[8];

      tmpx = fRotation[6];
      tmpy = fRotation[7];
      tmpz = fRotation[8];

      // third row of matrix
      fRotation[6] = tmpx*rhs.fRotation[0];
      fRotation[7] = tmpx*rhs.fRotation[1];
      fRotation[8] = tmpx*rhs.fRotation[2];
      fRotation[6]+= tmpy*rhs.fRotation[3];
      fRotation[7]+= tmpy*rhs.fRotation[4];
      fRotation[8]+= tmpy*rhs.fRotation[5];
      fRotation[6]+= tmpz*rhs.fRotation[6];
      fRotation[7]+= tmpz*rhs.fRotation[7];
      fRotation[8]+= tmpz*rhs.fRotation[8];
   }
}

/**
 * Only transforms by rotation, ignoring the translation part. This is useful
 * when transforming directions.
 * \param master Point to be transformed.
 * \param local Output destination of transformation.
 */
template <RotationCode code, typename InputType>
VECGEOM_CUDA_HEADER_BOTH
VECGEOM_INLINE
void Transformation3D::TransformDirection(
    Vector3D<InputType> const &master,
    Vector3D<InputType> &local) const {

  // Rotational fIdentity
  if (code == rotation::kIdentity) {
    local = master;
    return;
  }

  // General case
  DoRotation<code>(master, local);

}

/**
 * Since transformation cannot be done in place, allows the transformed vector
 * to be constructed by TransformDirection directly.
 * \param master Point to be transformed.
 * \return Newly constructed Vector3D with the transformed coordinates.
 */
template <RotationCode code, typename InputType>
VECGEOM_CUDA_HEADER_BOTH
VECGEOM_INLINE
Vector3D<InputType> Transformation3D::TransformDirection(
    Vector3D<InputType> const &master) const {

  Vector3D<InputType> local;
  TransformDirection<code>(master, local);
  return local;
}

template <typename InputType>
VECGEOM_CUDA_HEADER_BOTH
VECGEOM_INLINE
void Transformation3D::TransformDirection(
    Vector3D<InputType> const &master,
    Vector3D<InputType> &local) const {
  TransformDirection<rotation::kGeneric>(master, local);
}

template <typename InputType>
VECGEOM_CUDA_HEADER_BOTH
VECGEOM_INLINE
Vector3D<InputType> Transformation3D::TransformDirection(
    Vector3D<InputType> const &master) const {
  return TransformDirection<rotation::kGeneric>(master);
}

std::ostream& operator<<(std::ostream& os, Transformation3D const &trans);

} // End global namespace

#endif // VECGEOM_BASE_TRANSFORMATION3D_H_<|MERGE_RESOLUTION|>--- conflicted
+++ resolved
@@ -291,11 +291,7 @@
   void CopyFrom( Transformation3D const & rhs )
   {
     // not sure this compiles under CUDA
-<<<<<<< HEAD
     copy(&rhs, &rhs+1, this);
-=======
-    std::memcpy((void*)this, (const void*)&rhs, sizeof(*this));
->>>>>>> 4621ca12
   }
 
   // Utility and CUDA

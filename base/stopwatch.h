/**
 * @file stopwatch.h
 * @author Sandro Wenzel (sandro.wenzel@cern.ch),
 *         Johannes de Fine Licht (johannes.definelicht@cern.ch)
 *         
 */

#ifndef VECGEOM_BASE_STOPWATCH_H_
#define VECGEOM_BASE_STOPWATCH_H_

<<<<<<< HEAD
#include <ctime>

#include "base/global.h"

namespace VECGEOM_NAMESPACE {
namespace standardtimer
{
	// this implementation is stripped from the TBB library ( so that we don't need to link against tbb )

typedef long long count_t;

inline long long now()
{
    count_t result;
    struct timespec ts;
    clock_gettime( CLOCK_REALTIME, &ts );
    result = static_cast<count_t>(1000000000UL)*static_cast<count_t>(ts.tv_sec)
    		 + static_cast<count_t>(ts.tv_nsec);
    return result;
}

inline double seconds( count_t value ) {
    return value*1E-9;
}
}
=======
#include "base/global.h"

#include "tbb/tick_count.h"
>>>>>>> 2da97fe7

namespace VECGEOM_NAMESPACE {

/**
 * @brief Timer for benchmarking purposes
 */
class Stopwatch {
private:
  standardtimer::count_t t1;
  standardtimer::count_t t2;

public:
  inline
  void Start() { t1 = standardtimer::now(); }

  /**
   * @return Elapsed time since start.
   */
  inline
  double Stop() {
    t2 = standardtimer::now();
    return Elapsed();
  }

  inline
  double Elapsed() const { return standardtimer::seconds( t2-t1 ); }
};

} // End global namespace

#endif // VECGEOM_BASE_STOPWATCH_H_<|MERGE_RESOLUTION|>--- conflicted
+++ resolved
@@ -8,7 +8,6 @@
 #ifndef VECGEOM_BASE_STOPWATCH_H_
 #define VECGEOM_BASE_STOPWATCH_H_
 
-<<<<<<< HEAD
 #include <ctime>
 
 #include "base/global.h"
@@ -33,12 +32,8 @@
 inline double seconds( count_t value ) {
     return value*1E-9;
 }
+
 }
-=======
-#include "base/global.h"
-
-#include "tbb/tick_count.h"
->>>>>>> 2da97fe7
 
 namespace VECGEOM_NAMESPACE {
 

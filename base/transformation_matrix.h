/**
 * @file transformation_matrix.h
 * @author Johannes de Fine Licht (johannes.definelicht@cern.ch)
 */

#ifndef VECGEOM_BASE_TRANSMATRIX_H_
#define VECGEOM_BASE_TRANSMATRIX_H_

#include <cmath>
#include <cstring>

#include "base/global.h"
#include "base/vector3d.h"

namespace VECGEOM_NAMESPACE {

class TransformationMatrix {

public:

  static const TransformationMatrix kIdentity;

private:
  // TODO: it might be better to directly store this in terms of Vector3D<Precision> !!
  // and would allow for higher level abstraction
  Precision trans[3];
  Precision rot[9];
  bool identity;
  bool has_rotation;
  bool has_translation;

public:

  VECGEOM_CUDA_HEADER_BOTH
  TransformationMatrix();

  /**
   * Constructor for translation only.
   * @param tx Translation in x-coordinate.
   * @param ty Translation in y-coordinate.
   * @param tz Translation in z-coordinate.
   */
  VECGEOM_CUDA_HEADER_BOTH
  TransformationMatrix(const Precision tx, const Precision ty,
                       const Precision tz);

  /**
   * @param tx Translation in x-coordinate.
   * @param ty Translation in y-coordinate.
   * @param tz Translation in z-coordinate.
   * @param phi Rotation angle about z-axis.
   * @param theta Rotation angle about new y-axis.
   * @param psi Rotation angle about new z-axis.
   */
  VECGEOM_CUDA_HEADER_BOTH
  TransformationMatrix(const Precision tx, const Precision ty,
                       const Precision tz, const Precision phi,
                       const Precision theta, const Precision psi);

  /**
   * Constructor to manually set each entry. Used when converting from different
   * geometry.
   */
  VECGEOM_CUDA_HEADER_BOTH
  TransformationMatrix(const Precision tx, const Precision ty,
                       const Precision tz, const Precision r0,
                       const Precision r1, const Precision r2,
                       const Precision r3, const Precision r4,
                       const Precision r5, const Precision r6,
                       const Precision r7, const Precision r8);

  VECGEOM_CUDA_HEADER_BOTH
  TransformationMatrix(TransformationMatrix const &other);

  virtual ~TransformationMatrix() {}

  // Accessors

  virtual int memory_size() const { return sizeof(*this); }

  VECGEOM_CUDA_HEADER_BOTH
  VECGEOM_INLINE
  Vector3D<Precision> Translation() const {
    return Vector3D<Precision>(trans[0], trans[1], trans[2]);
  }

  /**
   * No safety against faulty indexing.
   * @param index Index of translation entry in the range [0-2].
   */
  VECGEOM_CUDA_HEADER_BOTH
  VECGEOM_INLINE
  Precision Translation(const int index) const { return trans[index]; }

  VECGEOM_CUDA_HEADER_BOTH
  VECGEOM_INLINE
  Precision const* Rotation() const { return rot; }

  /**
   * No safety against faulty indexing.
   * \param index Index of rotation entry in the range [0-8].
   */
  VECGEOM_CUDA_HEADER_BOTH
  VECGEOM_INLINE
  Precision Rotation(const int index) const { return rot[index]; }

  VECGEOM_CUDA_HEADER_BOTH
  VECGEOM_INLINE
  bool IsIdentity() const { return identity; }

  VECGEOM_CUDA_HEADER_BOTH
  VECGEOM_INLINE
  bool HasRotation() const { return has_rotation; }

  VECGEOM_CUDA_HEADER_BOTH
  VECGEOM_INLINE
  bool HasTranslation() const { return has_translation; }

  VECGEOM_CUDA_HEADER_BOTH
  void Print() const;

  // Mutators

  VECGEOM_CUDA_HEADER_BOTH
  void SetTranslation(const Precision tx, const Precision ty,
                      const Precision tz);

  VECGEOM_CUDA_HEADER_BOTH
  void SetTranslation(Vector3D<Precision> const &vec);

  VECGEOM_CUDA_HEADER_BOTH
  void SetProperties();

  VECGEOM_CUDA_HEADER_BOTH
  void SetRotation(const Precision phi, const Precision theta,
                   const Precision psi);

  VECGEOM_CUDA_HEADER_BOTH
  void SetRotation(Vector3D<Precision> const &vec);

  VECGEOM_CUDA_HEADER_BOTH
  void SetRotation(const Precision rot0, const Precision rot1,
                   const Precision rot2, const Precision rot3,
                   const Precision rot4, const Precision rot5,
                   const Precision rot6, const Precision rot7,
                   const Precision rot8);

  // Generation of template parameter codes

  VECGEOM_CUDA_HEADER_BOTH
  RotationCode GenerateRotationCode() const;

  VECGEOM_CUDA_HEADER_BOTH
  TranslationCode GenerateTranslationCode() const;

private:

  // Templated rotation and translation methods which inline and compile to
  // optimized versions.

  template <RotationCode code, typename InputType>
  VECGEOM_CUDA_HEADER_BOTH
  VECGEOM_INLINE
  void DoRotation(Vector3D<InputType> const &master,
                  Vector3D<InputType> &local) const;

  template <RotationCode code, typename InputType>
  VECGEOM_CUDA_HEADER_BOTH
  VECGEOM_INLINE
  void DoRotation_new(Vector3D<InputType> const &master,
                  Vector3D<InputType> &local) const;
 private:

  template <typename InputType>
  VECGEOM_CUDA_HEADER_BOTH
  VECGEOM_INLINE
  void DoTranslation(Vector3D<InputType> const &master,
                     Vector3D<InputType> &local) const;

  template <bool vectortransform, typename InputType>
  VECGEOM_CUDA_HEADER_BOTH
  VECGEOM_INLINE
  void InverseTransformKernel( Vector3D<InputType> const & local, Vector3D<InputType> & master ) const;

public:

  // Transformation interface

  template <TranslationCode trans_code, RotationCode rot_code,
            typename InputType>
  VECGEOM_CUDA_HEADER_BOTH
  VECGEOM_INLINE
  void Transform(Vector3D<InputType> const &master,
                 Vector3D<InputType> & local) const;

  template <TranslationCode trans_code, RotationCode rot_code,
            typename InputType>
  VECGEOM_CUDA_HEADER_BOTH
  VECGEOM_INLINE
  Vector3D<InputType> Transform(Vector3D<InputType> const &master) const;

  template <typename InputType>
  VECGEOM_CUDA_HEADER_BOTH
  VECGEOM_INLINE
  void Transform(Vector3D<InputType> const &master,
                 Vector3D<InputType> &local) const;

  template <typename InputType>
  VECGEOM_CUDA_HEADER_BOTH
  VECGEOM_INLINE
  Vector3D<InputType> Transform(Vector3D<InputType> const &master) const;


  template <RotationCode code, typename InputType>
  VECGEOM_CUDA_HEADER_BOTH
  VECGEOM_INLINE
  void TransformDirection(Vector3D<InputType> const &master,
                         Vector3D<InputType> & local) const;

  template <RotationCode code, typename InputType>
  VECGEOM_CUDA_HEADER_BOTH
  VECGEOM_INLINE
  Vector3D<InputType> TransformDirection(
      Vector3D<InputType> const &master) const;

  template <typename InputType>
  VECGEOM_CUDA_HEADER_BOTH
  VECGEOM_INLINE
  void TransformDirection(Vector3D<InputType> const &master,
                         Vector3D<InputType> & local) const;

  template <typename InputType>
  VECGEOM_CUDA_HEADER_BOTH
  VECGEOM_INLINE
  Vector3D<InputType> TransformDirection(
      Vector3D<InputType> const &master) const;

   /** The inverse transformation ( aka LocalToMaster ) of an object transform like a point
    *  this does not need to currently template on placement since such a transformation is much less used
    */
   template <typename InputType>
   VECGEOM_CUDA_HEADER_BOTH
   VECGEOM_INLINE
   void InverseTransform(Vector3D<InputType> const &local,
                  Vector3D<InputType> &master) const;

   template <typename InputType>
   VECGEOM_CUDA_HEADER_BOTH
   VECGEOM_INLINE
   Vector3D<InputType> InverseTransform(Vector3D<InputType> const &local) const;

   /** The inverse transformation of an object transforming like a vector */
   template <typename InputType>
   VECGEOM_CUDA_HEADER_BOTH
   VECGEOM_INLINE
<<<<<<< HEAD
   void InverseTransformVec(Vector3D<InputType> const &local,
                    Vector3D<InputType> &master) const;
=======
   void InverseTransformDirection(Vector3D<InputType> const &master,
                    Vector3D<InputType> & local) const;
>>>>>>> 6d3b4608

   template <typename InputType>
   VECGEOM_CUDA_HEADER_BOTH
   VECGEOM_INLINE
<<<<<<< HEAD
   Vector3D<InputType> InverseTransformVec(Vector3D<InputType> const &local) const;


  template <RotationCode code, typename InputType>
  VECGEOM_CUDA_HEADER_BOTH
  VECGEOM_INLINE
  void TransformRotation(Vector3D<InputType> const &master,
                         Vector3D<InputType> & local) const;

  template <RotationCode code, typename InputType>
  VECGEOM_CUDA_HEADER_BOTH
  VECGEOM_INLINE
  Vector3D<InputType> TransformRotation(
      Vector3D<InputType> const &master) const;
=======
   Vector3D<InputType> InverseTransformDirection(Vector3D<InputType> const &master) const;
>>>>>>> 6d3b4608

  /** compose transformations - multiply transformations */
  VECGEOM_CUDA_HEADER_BOTH
  VECGEOM_INLINE
  void MultiplyFromRight( TransformationMatrix const & rhs );

  /** compose transformations - multiply transformations */
  VECGEOM_CUDA_HEADER_BOTH
  VECGEOM_INLINE
  void CopyFrom( TransformationMatrix const & rhs )
  {
    // not sure this compiles under CUDA
    std::memcpy(this, &rhs, sizeof(*this));
  }

  // Utility and CUDA

  #ifdef VECGEOM_CUDA_INTERFACE
  TransformationMatrix* CopyToGpu() const;
  TransformationMatrix* CopyToGpu(TransformationMatrix *const gpu_ptr) const;
  #endif

}; // End class TransformationMatrix


/**
 * Rotates a vector to this matrix' frame of reference. Templates on the
 * RotationCode generated by GenerateTranslationCode() to perform specialized 
 * rotation.
 * \sa GenerateTranslationCode()
 * \param master Vector in original frame of reference.
 * \param local Output vector rotated to the new frame of reference.
 */
template <RotationCode code, typename InputType>
VECGEOM_CUDA_HEADER_BOTH
VECGEOM_INLINE
void TransformationMatrix::DoRotation(Vector3D<InputType> const &master,
                                      Vector3D<InputType> &local) const {

  if (code == 0x1B1) {
    local[0] = master[0]*rot[0];
    local[1] = master[1]*rot[4] + master[2]*rot[7];
    local[2] = master[1]*rot[5] + master[2]*rot[8];
    return;
  }
  if (code == 0x18E) {
    local[0] = master[1]*rot[3];
    local[1] = master[0]*rot[1] + master[2]*rot[7];
    local[2] = master[0]*rot[2] + master[2]*rot[8];
    return;
  }
  if (code == 0x076){
    local[0] = master[2]*rot[6];
    local[1] = master[0]*rot[1] + master[1]*rot[4];
    local[2] = master[0]*rot[2] + master[1]*rot[5];
    return;
  }
  if (code == 0x16A) {
    local[0] = master[1]*rot[3] + master[2]*rot[6];
    local[1] = master[0]*rot[1];
    local[2] = master[2]*rot[5] + master[2]*rot[8];
    return;
  }
  if (code == 0x155) {
    local[0] = master[0]*rot[0] + master[2]*rot[6];
    local[1] = master[1]*rot[4];
    local[2] = master[0]*rot[2] + master[2]*rot[8];
    return;
  }
  if (code == 0x0AD){
    local[0] = master[0]*rot[0] + master[1]*rot[3];
    local[1] = master[2]*rot[7];
    local[2] = master[0]*rot[2] + master[1]*rot[5];
    return;
  }
  if (code == 0x0DC){
    local[0] = master[1]*rot[3] + master[2]*rot[6];
    local[1] = master[1]*rot[4] + master[2]*rot[7];
    local[2] = master[0]*rot[2];
    return;
  }
  if (code == 0x0E3) {
    local[0] = master[0]*rot[0] + master[2]*rot[6];
    local[1] = master[0]*rot[1] + master[2]*rot[7];
    local[2] = master[1]*rot[5];
    return;
  }
  if (code == 0x11B){
    local[0] = master[0]*rot[0] + master[1]*rot[3];
    local[1] = master[0]*rot[1] + master[1]*rot[4];
    local[2] = master[2]*rot[8];
    return;
  }
  if (code == 0x0A1){
    local[0] = master[0]*rot[0];
    local[1] = master[2]*rot[7];
    local[2] = master[1]*rot[5];
    return;
  }
  if (code == 0x10A){
    local[0] = master[1]*rot[3];
    local[1] = master[0]*rot[1];
    local[2] = master[2]*rot[8];
    return;
  }
  if (code == 0x046){
    local[0] = master[1]*rot[3];
    local[1] = master[2]*rot[7];
    local[2] = master[0]*rot[2];
    return;
  }
  if (code == 0x062) {
    local[0] = master[2]*rot[6];
    local[1] = master[0]*rot[1];
    local[2] = master[1]*rot[5];
    return;
  }
  if (code == 0x054) {
    local[0] = master[2]*rot[6];
    local[1] = master[1]*rot[4];
    local[2] = master[0]*rot[2];
    return;
  }

  // code = 0x111;
  if (code == rotation::kDiagonal) {
    local[0] = master[0]*rot[0];
    local[1] = master[1]*rot[4];
    local[2] = master[2]*rot[8];
    return;
  }

  // code = 0x200;
  if (code == rotation::kIdentity){
    local = master;
    return;
  }

  // General case
  local[0] =  master[0]*rot[0];
  local[1] =  master[0]*rot[1];
  local[2] =  master[0]*rot[2];
  local[0] += master[1]*rot[3];
  local[1] += master[1]*rot[4];
  local[2] += master[1]*rot[5];
  local[0] += master[2]*rot[6];
  local[1] += master[2]*rot[7];
  local[2] += master[2]*rot[8];

}

/**
 * Rotates a vector to this matrix' frame of reference. Templates on the
 * RotationCode generated by GenerateTranslationCode() to perform specialized 
 * rotation.
 * \sa GenerateTranslationCode()
 * \param master Vector in original frame of reference.
 * \param local Output vector rotated to the new frame of reference.
 */
template <RotationCode code, typename InputType>
VECGEOM_CUDA_HEADER_BOTH
VECGEOM_INLINE
void TransformationMatrix::DoRotation_new(Vector3D<InputType> const &master,
                                      Vector3D<InputType> &local) const {

  // code = 0x200;
  if (code == rotation::kIdentity){
    local = master;
    return;
  }

  // General case
  local = Vector3D<double>();  // reset to zero -- any better way to do this???
  if(code & 0x001) { local[0] += master[0]*rot[0]; }
  if(code & 0x002) { local[1] += master[0]*rot[1]; }
  if(code & 0x004) { local[2] += master[0]*rot[2]; }
  if(code & 0x008) { local[0] += master[1]*rot[3]; }
  if(code & 0x010) { local[1] += master[1]*rot[4]; }
  if(code & 0x020) { local[2] += master[1]*rot[5]; }
  if(code & 0x040) { local[0] += master[2]*rot[6]; }
  if(code & 0x080) { local[1] += master[2]*rot[7]; }
  if(code & 0x100) { local[2] += master[2]*rot[8]; }
}

template <typename InputType>
VECGEOM_CUDA_HEADER_BOTH
VECGEOM_INLINE
void TransformationMatrix::DoTranslation(
    Vector3D<InputType> const &master,
    Vector3D<InputType> &local) const {

  local[0] = master[0] - trans[0];
  local[1] = master[1] - trans[1];
  local[2] = master[2] - trans[2];
}

/**
 * Transform a point to the local reference frame.
 * \param master Point to be transformed.
 * \param local Output destination. Should never be the same as the input
 *              vector!
 */
template <TranslationCode trans_code, RotationCode rot_code,
          typename InputType>
VECGEOM_CUDA_HEADER_BOTH
VECGEOM_INLINE
void TransformationMatrix::Transform(Vector3D<InputType> const &master,
                                     Vector3D<InputType> &local) const {

  // Identity
  if (trans_code == translation::kOrigin && rot_code == rotation::kIdentity) {
    local = master;
    return;
  }

  // Only translation
  if (trans_code != translation::kOrigin && rot_code == rotation::kIdentity) {
    DoTranslation(master, local);
    return;
  }

  // Only rotation
  if (trans_code == translation::kOrigin && rot_code != rotation::kIdentity) {
    DoRotation<rot_code>(master, local);
    return;
  }

  // General case
  Vector3D<InputType> tmp;
  DoTranslation(master, tmp);
  DoRotation<rot_code>(tmp, local);
}

/**
 * Since transformation cannot be done in place, allows the transformed vector
 * to be constructed by Transform directly.
 * \param master Point to be transformed.
 * \return Newly constructed Vector3D with the transformed coordinates.
 */
template <TranslationCode trans_code, RotationCode rot_code,
          typename InputType>
VECGEOM_CUDA_HEADER_BOTH
VECGEOM_INLINE
Vector3D<InputType> TransformationMatrix::Transform(
    Vector3D<InputType> const &master) const {

  Vector3D<InputType> local;
  Transform<trans_code, rot_code>(master, local);
  return local;

}

template <typename InputType>
VECGEOM_CUDA_HEADER_BOTH
VECGEOM_INLINE
void TransformationMatrix::Transform(Vector3D<InputType> const &master,
                                     Vector3D<InputType> &local) const {
  Transform<translation::kGeneric, rotation::kGeneric>(master, local);
}
template <typename InputType>
VECGEOM_CUDA_HEADER_BOTH
VECGEOM_INLINE
Vector3D<InputType> TransformationMatrix::Transform(
    Vector3D<InputType> const &master) const {
  return Transform<translation::kGeneric, rotation::kGeneric>(master);
}

template <bool transform_direction, typename InputType>
VECGEOM_CUDA_HEADER_BOTH
VECGEOM_INLINE
void TransformationMatrix::InverseTransformKernel(
    Vector3D<InputType> const &local,
    Vector3D<InputType> &master) const {

  // we are just doing the full stuff here ( LocalToMaster is less critical
  // than other way round )

   if (transform_direction) {
      master[0] =  local[0]*rot[0];
      master[0] += local[1]*rot[1];
      master[0] += local[2]*rot[2];
      master[1] =  local[0]*rot[3];
      master[1] += local[1]*rot[4];
      master[1] += local[2]*rot[5];
      master[2] =  local[0]*rot[6];
      master[2] += local[1]*rot[7];
      master[2] += local[2]*rot[8];
   } else {
      master[0] = trans[0];
      master[0] +=  local[0]*rot[0];
      master[0] += local[1]*rot[1];
      master[0] += local[2]*rot[2];
      master[1] = trans[1];
      master[1] +=  local[0]*rot[3];
      master[1] += local[1]*rot[4];
      master[1] += local[2]*rot[5];
      master[2] = trans[2];
      master[2] += local[0]*rot[6];
      master[2] += local[1]*rot[7];
      master[2] += local[2]*rot[8];
   }
}

template <typename InputType>
VECGEOM_CUDA_HEADER_BOTH
VECGEOM_INLINE
void TransformationMatrix::InverseTransform(
    Vector3D<InputType> const &local, Vector3D<InputType> & master) const {
   InverseTransformKernel<false, InputType>(local, master);
}


template <typename InputType>
VECGEOM_CUDA_HEADER_BOTH
VECGEOM_INLINE
Vector3D<InputType> TransformationMatrix::InverseTransform(
    Vector3D<InputType> const &local) const {
   Vector3D<InputType> tmp;
   InverseTransform(local, tmp);
   return tmp;
}

template <typename InputType>
VECGEOM_CUDA_HEADER_BOTH
VECGEOM_INLINE
void TransformationMatrix::InverseTransformDirection(
    Vector3D<InputType> const &local, Vector3D<InputType> & master) const {
   InverseTransformKernel<true, InputType>(local, master);
}


template <typename InputType>
VECGEOM_CUDA_HEADER_BOTH
VECGEOM_INLINE
Vector3D<InputType> TransformationMatrix::InverseTransformDirection(
    Vector3D<InputType> const &local) const {
   Vector3D<InputType> tmp;
   InverseTransformDirection(local, tmp);
   return tmp;
}

VECGEOM_CUDA_HEADER_BOTH
VECGEOM_INLINE
void TransformationMatrix::MultiplyFromRight(TransformationMatrix const & rhs)
{
   // TODO: this code should directly operator on Vector3D and Matrix3D

   if(rhs.identity) return;

   if(rhs.HasTranslation())
   {
   // ideal for fused multiply add
   trans[0]+=rot[0]*rhs.trans[0];
   trans[0]+=rot[1]*rhs.trans[0];
   trans[0]+=rot[2]*rhs.trans[0];
   trans[1]+=rot[3]*rhs.trans[1];
   trans[1]+=rot[4]*rhs.trans[1];
   trans[1]+=rot[5]*rhs.trans[1];
   trans[2]+=rot[6]*rhs.trans[2];
   trans[2]+=rot[7]*rhs.trans[2];
   trans[2]+=rot[8]*rhs.trans[2];
   }

   if(rhs.HasRotation())
   {
      Precision tmpx = rot[0];
      Precision tmpy = rot[1];
      Precision tmpz = rot[2];

      // first row of matrix
      rot[0] = tmpx*rhs.rot[0];
      rot[1] = tmpx*rhs.rot[1];
      rot[2] = tmpx*rhs.rot[2];
      rot[0]+= tmpy*rhs.rot[3];
      rot[1]+= tmpy*rhs.rot[4];
      rot[2]+= tmpy*rhs.rot[5];
      rot[0]+= tmpz*rhs.rot[6];
      rot[1]+= tmpz*rhs.rot[7];
      rot[2]+= tmpz*rhs.rot[8];

      tmpx = rot[3];
      tmpy = rot[4];
      tmpz = rot[5];

      // second row of matrix
      rot[3] = tmpx*rhs.rot[0];
      rot[4] = tmpx*rhs.rot[1];
      rot[5] = tmpx*rhs.rot[2];
      rot[3]+= tmpy*rhs.rot[3];
      rot[4]+= tmpy*rhs.rot[4];
      rot[5]+= tmpy*rhs.rot[5];
      rot[3]+= tmpz*rhs.rot[6];
      rot[4]+= tmpz*rhs.rot[7];
      rot[5]+= tmpz*rhs.rot[8];

      tmpx = rot[6];
      tmpy = rot[7];
      tmpz = rot[8];

      // third row of matrix
      rot[6] = tmpx*rhs.rot[0];
      rot[7] = tmpx*rhs.rot[1];
      rot[8] = tmpx*rhs.rot[2];
      rot[6]+= tmpy*rhs.rot[3];
      rot[7]+= tmpy*rhs.rot[4];
      rot[8]+= tmpy*rhs.rot[5];
      rot[6]+= tmpz*rhs.rot[6];
      rot[7]+= tmpz*rhs.rot[7];
      rot[8]+= tmpz*rhs.rot[8];
   }
}

/**
 * Only transforms by rotation, ignoring the translation part. This is useful
 * when transforming directions.
 * \param master Point to be transformed.
 * \param local Output destination of transformation.
 */
template <RotationCode code, typename InputType>
VECGEOM_CUDA_HEADER_BOTH
VECGEOM_INLINE
void TransformationMatrix::TransformDirection(
    Vector3D<InputType> const &master,
    Vector3D<InputType> &local) const {

  // Rotational identity
  if (code == rotation::kIdentity) {
    local = master;
    return;
  }

  // General case
  DoRotation<code>(master, local);

}

/**
 * Since transformation cannot be done in place, allows the transformed vector
 * to be constructed by TransformDirection directly.
 * \param master Point to be transformed.
 * \return Newly constructed Vector3D with the transformed coordinates.
 */
template <RotationCode code, typename InputType>
VECGEOM_CUDA_HEADER_BOTH
VECGEOM_INLINE
Vector3D<InputType> TransformationMatrix::TransformDirection(
    Vector3D<InputType> const &master) const {

  Vector3D<InputType> local;
  TransformDirection<code>(master, local);
  return local;
}

template <typename InputType>
VECGEOM_CUDA_HEADER_BOTH
VECGEOM_INLINE
void TransformationMatrix::TransformDirection(
    Vector3D<InputType> const &master,
    Vector3D<InputType> &local) const {
  TransformDirection<rotation::kGeneric>(master, local);
}

template <typename InputType>
VECGEOM_CUDA_HEADER_BOTH
VECGEOM_INLINE
Vector3D<InputType> TransformationMatrix::TransformDirection(
    Vector3D<InputType> const &master) const {
  return TransformDirection<rotation::kGeneric>(master);
}

std::ostream& operator<<(std::ostream& os, TransformationMatrix const &matrix);

} // End global namespace

#endif // VECGEOM_BASE_TRANSMATRIX_H_<|MERGE_RESOLUTION|>--- conflicted
+++ resolved
@@ -253,35 +253,13 @@
    template <typename InputType>
    VECGEOM_CUDA_HEADER_BOTH
    VECGEOM_INLINE
-<<<<<<< HEAD
-   void InverseTransformVec(Vector3D<InputType> const &local,
-                    Vector3D<InputType> &master) const;
-=======
    void InverseTransformDirection(Vector3D<InputType> const &master,
                     Vector3D<InputType> & local) const;
->>>>>>> 6d3b4608
 
    template <typename InputType>
    VECGEOM_CUDA_HEADER_BOTH
    VECGEOM_INLINE
-<<<<<<< HEAD
-   Vector3D<InputType> InverseTransformVec(Vector3D<InputType> const &local) const;
-
-
-  template <RotationCode code, typename InputType>
-  VECGEOM_CUDA_HEADER_BOTH
-  VECGEOM_INLINE
-  void TransformRotation(Vector3D<InputType> const &master,
-                         Vector3D<InputType> & local) const;
-
-  template <RotationCode code, typename InputType>
-  VECGEOM_CUDA_HEADER_BOTH
-  VECGEOM_INLINE
-  Vector3D<InputType> TransformRotation(
-      Vector3D<InputType> const &master) const;
-=======
    Vector3D<InputType> InverseTransformDirection(Vector3D<InputType> const &master) const;
->>>>>>> 6d3b4608
 
   /** compose transformations - multiply transformations */
   VECGEOM_CUDA_HEADER_BOTH

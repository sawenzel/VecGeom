--- conflicted
+++ resolved
@@ -17,7 +17,6 @@
   #define VECGEOM_CUDA_HEADER_HOST __host__
   #define VECGEOM_CUDA_HEADER_BOTH __host__ __device__
   #define VECGEOM_CUDA_HEADER_GLOBAL __global__
-<<<<<<< HEAD
   #define VECGEOM_ALIGNED __align__((64))
 #else // Not compiling with NVCC
   #define VECGEOM_CUDA_HEADER_DEVICE
@@ -30,8 +29,6 @@
 #endif
 
 #ifdef VECGEOM_NVCC
-=======
->>>>>>> 5a6e3d69
   #undef VECGEOM_VC
   #undef VECGEOM_VC_ACCELERATION
   #undef VECGEOM_CILK

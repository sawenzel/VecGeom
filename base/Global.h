/// \file Global.h
/// \author Johannes de Fine Licht (johannes.definelicht@cern.ch)

#ifndef VECGEOM_BASE_GLOBAL_H_
#define VECGEOM_BASE_GLOBAL_H_

#include <cassert>
#include <cmath>
#include <float.h>
#include <limits>
#include <stdio.h>

#define VECGEOM

#if __cplusplus >= 201103L
  #define VECGEOM_STD_CXX11
#endif

#if (defined(__CUDACC__) || defined(__NVCC__))
  // Compiling with nvcc
  #define VECGEOM_NVCC
  #ifdef __CUDA_ARCH__
    // Compiling device code
    #define VECGEOM_NVCC_DEVICE
  #endif
  #define VECGEOM_IMPL_NAMESPACE cuda
  #define VECGEOM_NAMESPACE ::vecgeom
  #define VECGEOM_CUDA_HEADER_HOST __host__
  #define VECGEOM_CUDA_HEADER_DEVICE __device__
  #define VECGEOM_CUDA_HEADER_BOTH __host__ __device__
  #define VECGEOM_CUDA_HEADER_GLOBAL __global__
<<<<<<< HEAD
  #define VECGEOM_ALIGNED __align__((64))
=======
>>>>>>> b815fd3f
  #define VECGEOM_HOST_FORWARD_DECLARE(X) namespace cxx { X }
  #define VECGEOM_DEVICE_FORWARD_DECLARE(X)
  #define VECGEOM_DEVICE_DECLARE_CONV(X)
  #define VECGEOM_DEVICE_DECLARE_NS_CONV(NS,X,Def)
  #define VECGEOM_DEVICE_DECLARE_CONV_TEMPLATE(X,ArgType)
  #define VECGEOM_DEVICE_DECLARE_CONV_TEMPLATE_2v(X,ArgType1,Def1,ArgType2,Def2)
  #define VECGEOM_DEVICE_DECLARE_CONV_TEMPLATE_2v_1t(X,ArgType1,Def1,ArgType2,Def2,ArgType3)
  #define VECGEOM_DEVICE_DECLARE_CONV_TEMPLATE_3v(X,ArgType1,Def1,ArgType2,Def2,ArgType3,Def3)
  #undef VECGEOM_VC
  #undef VECGEOM_VC_ACCELERATION
  #undef VECGEOM_CILK
  #undef VECGEOM_ROOT
  #undef VECGEOM_USOLIDS
  #undef VECGEOM_GEANT4
  #undef VECGEOM_BENCHMARK
#else
  // Not compiling with NVCC
  #define VECGEOM_IMPL_NAMESPACE cxx
  #define VECGEOM_NAMESPACE ::vecgeom
  #define VECGEOM_CUDA_HEADER_HOST
  #define VECGEOM_CUDA_HEADER_DEVICE
  #define VECGEOM_CUDA_HEADER_BOTH
  #define VECGEOM_CUDA_HEADER_GLOBAL
  #ifdef VECGEOM_CUDA
    // CUDA is enabled, but currently compiling regular C++ code.
    // This enables methods that interface between C++ and CUDA environments
    #define VECGEOM_CUDA_INTERFACE
  #endif
  namespace vecgeom {
     template <typename DataType> struct kCudaType;
     template <typename DataType> using CudaType_t = typename kCudaType<DataType>::type_t;
     template <> struct kCudaType<float> { using type_t = float; };
     template <> struct kCudaType<double> { using type_t = double; };
     template <> struct kCudaType<int> { using type_t = int; };
  }
  #define VECGEOM_HOST_FORWARD_DECLARE(X)
  #define VECGEOM_DEVICE_FORWARD_DECLARE(X)  namespace cuda { X }

  #define VECGEOM_DEVICE_DECLARE_CONV(X) \
     namespace cuda { class X; } \
     inline namespace cxx  { class X; } \
     template <> struct kCudaType<cxx::X> { using type_t = cuda::X; };

  #define VECGEOM_DEVICE_DECLARE_CONV_TEMPLATE(X,ArgType) \
     namespace cuda { template <ArgType Arg> class X; } \
     inline namespace cxx  { template <ArgType Arg> class X; } \
     template <ArgType Arg> struct kCudaType<cxx::X<Arg> > \
     { using type_t = cuda::X<CudaType_t<Arg> >; };

#ifdef VECGEOM_CUDA_VOLUME_SPECIALIZATION

  #define VECGEOM_DEVICE_DECLARE_NS_CONV(NS,X,Def)     \
     namespace cuda { namespace NS { class X; } } \
     inline namespace cxx { namespace NS { class X; } } \
     template <> struct kCudaType<cxx::NS::X> { using type_t = cuda::NS::X; };

  #define VECGEOM_DEVICE_DECLARE_CONV_TEMPLATE_2v(X,ArgType1,Def1,ArgType2,Def2) \
     namespace cuda { template <ArgType1 Arg1,ArgType2 Arg2> class X; } \
     inline namespace cxx  { template <ArgType1 Arg1,ArgType2 Arg2> class X; } \
     template <ArgType1 Arg1,ArgType2 Arg2> struct kCudaType<cxx::X<Arg1,Arg2> > \
     { using type_t = cuda::X<Arg1,Arg2 >; };
  #define VECGEOM_DEVICE_DECLARE_CONV_TEMPLATE_2v_1t(X,ArgType1,Def1,ArgType2,Def2,ArgType3) \
     namespace cuda { template <ArgType1 Arg1,ArgType2 Arg2,ArgType3 Arg3> class X; } \
     inline namespace cxx  { template <ArgType1 Arg1,ArgType2 Arg2,ArgType3 Arg3> class X; } \
     template <ArgType1 Arg1,ArgType2 Arg2,ArgType3 Arg3> struct kCudaType<cxx::X<Arg1,Arg2,Arg3> > \
     { using type_t = cuda::X<Arg1, Arg2, CudaType_t<Arg3> >; };
  #define VECGEOM_DEVICE_DECLARE_CONV_TEMPLATE_3v(X,ArgType1,Def1,ArgType2,Def2,ArgType3,Def3) \
     namespace cuda { template <ArgType1 Arg1,ArgType2 Arg2,ArgType3 Arg3> class X; } \
     inline namespace cxx  { template <ArgType1 Arg1,ArgType2 Arg2,ArgType3 Arg3> class X; } \
     template <ArgType1 Arg1,ArgType2 Arg2,ArgType3 Arg3> struct kCudaType<cxx::X<Arg1,Arg2,Arg3> > \
     { using type_t = cuda::X<Arg1,Arg2,Arg3 >; };

#else // VECGEOM_CUDA_VOLUME_SPECIALIZATION

  #define VECGEOM_DEVICE_DECLARE_NS_CONV(NS,X,Def)     \
     namespace cuda { namespace NS { class Def; } } \
     inline namespace cxx { namespace NS { class X; } } \
     template <> struct kCudaType<cxx::NS::X> { using type_t = cuda::NS::Def; };

  #define VECGEOM_DEVICE_DECLARE_CONV_TEMPLATE_2v(X,ArgType1,Def1,ArgType2,Def2) \
     namespace cuda { template <ArgType1 Arg1,ArgType2 Arg2> class X; } \
     inline namespace cxx  { template <ArgType1 Arg1,ArgType2 Arg2> class X; } \
     template <ArgType1 Arg1,ArgType2 Arg2> struct kCudaType<cxx::X<Arg1,Arg2> > \
     { using type_t = cuda::X<Def1, Def2 >; };
  #define VECGEOM_DEVICE_DECLARE_CONV_TEMPLATE_2v_1t(X,ArgType1,Def1,ArgType2,Def2,ArgType3) \
     namespace cuda { template <ArgType1 Arg1,ArgType2 Arg2,ArgType3 Arg3> class X; } \
     inline namespace cxx  { template <ArgType1 Arg1,ArgType2 Arg2,ArgType3 Arg3> class X; } \
     template <ArgType1 Arg1,ArgType2 Arg2,ArgType3 Arg3> struct kCudaType<cxx::X<Arg1,Arg2,Arg3> > \
     { using type_t = cuda::X<Def2, Def2, CudaType_t<Arg3> >; };
  #define VECGEOM_DEVICE_DECLARE_CONV_TEMPLATE_3v(X,ArgType1,Def1,ArgType2,Def2,ArgType3,Def3) \
     namespace cuda { template <ArgType1 Arg1,ArgType2 Arg2,ArgType3 Arg3> class X; } \
     inline namespace cxx  { template <ArgType1 Arg1,ArgType2 Arg2,ArgType3 Arg3> class X; } \
     template <ArgType1 Arg1,ArgType2 Arg2,ArgType3 Arg3> struct kCudaType<cxx::X<Arg1,Arg2,Arg3> > \
     { using type_t = cuda::X<Def1,Def2,Def3 >; };

#endif // VECGEOM_CUDA_VOLUME_SPECIALIZATION

/* Instead of multiple macro, when we have auto expansion of Template pack we could use:
template <typename... Arguments>
struct kCudaType<cxx::BoxImplementation<Arguments...>  >
   { using type_t = typename cuda::BoxImplementation<CudaType_t<Arguments...> >; };
*/
#endif

#ifdef __INTEL_COMPILER
  // Compiling with icc
  #define VECGEOM_INTEL
  #define VECGEOM_INLINE inline
#else
  // Functionality of <mm_malloc.h> is automatically included in icc
  #include <mm_malloc.h>
  #if (defined(__GNUC__) || defined(__GNUG__)) && !defined(__clang__) && !defined(__NO_INLINE__)
    #define VECGEOM_INLINE inline __attribute__((always_inline))
    #ifndef VECGEOM_NVCC
      #define VECGEOM_ALIGNED __attribute__((aligned(64)))
    #endif
  #else
    // Clang or forced inlining is disabled
    #define VECGEOM_INLINE inline
    #ifndef VECGEOM_NVCC
      #define VECGEOM_ALIGNED
    #endif
  #endif
#endif

#ifndef NULL
  #define NULL nullptr
#endif

// Allow constexpr variables and functions if possible
#ifdef VECGEOM_STD_CXX11
  #define VECGEOM_CONSTEXPR constexpr
  #define VECGEOM_CONSTEXPR_RETURN constexpr
#else
  #define VECGEOM_CONSTEXPR const
  #define VECGEOM_CONSTEXPR_RETURN
#endif

// Qualifier(s) of global constants
#ifndef VECGEOM_NVCC
  #define VECGEOM_GLOBAL constexpr
#else
  #define VECGEOM_GLOBAL static __constant__ const
#endif

namespace vecgeom {
#ifdef VECGEOM_FLOAT_PRECISION
typedef float Precision;
#else
typedef double Precision;
#endif
// namespace EInside {
// enum EInside {
//   kInside = 0,
//   kSurface = 1,
//   kOutside = 2
// };
// }
// typedef EInside::EInside Inside_t;
typedef int Inside_t;
}

//namespace vecgeom::cuda {
//typedef vecgeom::Precision Precision;
//typedef vecgeom::Inside_t Inside_t;
//}
<<<<<<< HEAD

namespace std {
   template< class T, class Deleter> class unique_ptr;
}

namespace vecgeom {
inline namespace VECGEOM_IMPL_NAMESPACE {

#ifndef VECGEOM_NVCC
   using std::unique_ptr;

#else

   template <typename T>
   class unique_ptr {
      T *fValue;
   public:
     VECGEOM_CUDA_HEADER_BOTH
     unique_ptr(T *in) : fValue(in) {}

     VECGEOM_CUDA_HEADER_BOTH
     ~unique_ptr() { delete fValue; }

     VECGEOM_CUDA_HEADER_BOTH
     T* operator->() { return fValue; }
   };

   template <typename T>
   class unique_ptr<T[]> {
      T *fValue;
   public:
     VECGEOM_CUDA_HEADER_BOTH
     unique_ptr(T *in) : fValue(in) {}

     VECGEOM_CUDA_HEADER_BOTH
     ~unique_ptr() { delete [] fValue; }

     VECGEOM_CUDA_HEADER_BOTH
     T &operator[](size_t idx) { return fValue[idx]; }
   };
#endif
=======

namespace vecgeom {
inline namespace VECGEOM_IMPL_NAMESPACE {
>>>>>>> b815fd3f

VECGEOM_GLOBAL int kAlignmentBoundary = 32;
VECGEOM_GLOBAL Precision kPi = 3.14159265358979323846;
VECGEOM_GLOBAL Precision kTwoPi = 2.*kPi;
VECGEOM_GLOBAL Precision kTwoPiInv = 1./kTwoPi;
VECGEOM_GLOBAL Precision kDegToRad = kPi/180.;
VECGEOM_GLOBAL Precision kRadToDeg = 180./kPi;
VECGEOM_GLOBAL Precision kInfinity =
#ifndef VECGEOM_NVCC
    std::numeric_limits<Precision>::infinity();
#else
    INFINITY;
#endif
VECGEOM_GLOBAL Precision kEpsilon =
#ifndef VECGEOM_NVCC
    std::numeric_limits<Precision>::epsilon();
#elif VECGEOM_FLOAT_PRECISION
    FLT_EPSILON;
#else
    DBL_EPSILON;
#endif
VECGEOM_GLOBAL Precision kMinimum =
#ifndef VECGEOM_NVCC
    std::numeric_limits<Precision>::min();
#elif VECGEOM_FLOAT_PRECISION
    FLT_MIN;
#else
    DBL_MIN;
#endif
VECGEOM_GLOBAL Precision kMaximum =
#ifndef VECGEOM_NVCC
    std::numeric_limits<Precision>::max();
#elif VECGEOM_FLOAT_PRECISION
    FLT_MAX;
#else
    DBL_MAX;
#endif
VECGEOM_GLOBAL Precision kTiny = 1e-30;
VECGEOM_GLOBAL Precision kTolerance = 1e-12;
VECGEOM_GLOBAL Precision kRadTolerance = 1e-12;
VECGEOM_GLOBAL Precision kAngTolerance = 1e-12;

VECGEOM_GLOBAL Precision kHalfTolerance = 0.5*kTolerance;
VECGEOM_GLOBAL Precision kToleranceSquared = kTolerance*kTolerance;

namespace EInside {
VECGEOM_GLOBAL vecgeom::Inside_t kInside = 0;
VECGEOM_GLOBAL vecgeom::Inside_t kSurface = 1;
VECGEOM_GLOBAL vecgeom::Inside_t kOutside = 2;
}

// namespace EMatrix3DEntry {
// enum EMatrix3DEntry {
//   k00 = 0x001, k01 = 0x002, k02 = 0x004,
//   k10 = 0x008, k11 = 0x010, k12 = 0x020,
//   k20 = 0x040, k21 = 0x080, k22 = 0x100
// };
// }
// rotation::kGeneric
// translation::kGeneric
 
typedef int RotationCode;
typedef int TranslationCode;
namespace rotation {
enum RotationId { kGeneric = -1, kDiagonal = 0x111, kIdentity = 0x200 };
}
namespace translation {
enum TranslationId { kGeneric = -1, kIdentity = 0 };
}

VECGEOM_CUDA_HEADER_BOTH
VECGEOM_INLINE
void Assert(const bool condition, char const *const message) {
#ifndef VECGEOM_NVCC
  if (!condition) {
    printf("Assertion failed: %s", message);
    abort();
  }
#else
  if (!condition) printf("Assertion failed: %s", message);
#endif
}

VECGEOM_CUDA_HEADER_BOTH
VECGEOM_INLINE
void Assert(const bool condition) {
  Assert(condition, "");
}

namespace details {
   template <typename DataType, typename Target> struct UseIfSameType { 
      VECGEOM_CUDA_HEADER_BOTH
      static Target const *Get(DataType*) { return nullptr; }
   };
   template <typename DataType> struct UseIfSameType<DataType,DataType> {
      VECGEOM_CUDA_HEADER_BOTH
      static DataType const *Get(DataType *ptr) { return ptr; }
   };
}

} } // End global namespace

#endif // VECGEOM_BASE_GLOBAL_H_<|MERGE_RESOLUTION|>--- conflicted
+++ resolved
@@ -29,10 +29,7 @@
   #define VECGEOM_CUDA_HEADER_DEVICE __device__
   #define VECGEOM_CUDA_HEADER_BOTH __host__ __device__
   #define VECGEOM_CUDA_HEADER_GLOBAL __global__
-<<<<<<< HEAD
   #define VECGEOM_ALIGNED __align__((64))
-=======
->>>>>>> b815fd3f
   #define VECGEOM_HOST_FORWARD_DECLARE(X) namespace cxx { X }
   #define VECGEOM_DEVICE_FORWARD_DECLARE(X)
   #define VECGEOM_DEVICE_DECLARE_CONV(X)
@@ -199,7 +196,7 @@
 //typedef vecgeom::Precision Precision;
 //typedef vecgeom::Inside_t Inside_t;
 //}
-<<<<<<< HEAD
+
 
 namespace std {
    template< class T, class Deleter> class unique_ptr;
@@ -241,11 +238,6 @@
      T &operator[](size_t idx) { return fValue[idx]; }
    };
 #endif
-=======
-
-namespace vecgeom {
-inline namespace VECGEOM_IMPL_NAMESPACE {
->>>>>>> b815fd3f
 
 VECGEOM_GLOBAL int kAlignmentBoundary = 32;
 VECGEOM_GLOBAL Precision kPi = 3.14159265358979323846;

--- conflicted
+++ resolved
@@ -186,20 +186,17 @@
 #endif
 
 // Qualifier(s) of global constants
-<<<<<<< HEAD
-#define VECGEOM_GLOBAL static constexpr
-#ifdef OFFLOAD_MODE
-  #undef VECGEOM_GLOBAL
-  #define VECGEOM_GLOBAL __attribute__ (( target (mic))) static constexpr
-=======
 #ifdef VECGEOM_NVCC_DEVICE
     // constexpr not supported on device in CUDA 6.5
     #define VECGEOM_GLOBAL static __constant__ const
     #define VECGEOM_CLASS_GLOBAL static const
 #else
   #define VECGEOM_GLOBAL static constexpr
+#ifdef OFFLOAD_MODE
+  #undef VECGEOM_GLOBAL
+  #define VECGEOM_GLOBAL __attribute__ (( target (mic))) static constexpr
+#endif
   #define VECGEOM_CLASS_GLOBAL static constexpr
->>>>>>> 01bd14ac
 #endif
 
 namespace vecgeom {

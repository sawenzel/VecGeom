/*
 * Vector3DFast.h
 *
 *  Created on: Feb 7, 2014
 *      Author: swenzel
 */

#ifndef VECTOR3DFAST_H_
#define VECTOR3DFAST_H_

#include <Vc/Vc>
#include "Vc/vector.h"
#include "Vc/Memory"
#include <iostream>
#include <cassert>
#include "mm_malloc.h"

/* Useful to construct masks with the first N-bits set */
const bool maskinit[] = {true, true, true, true,  
				false, false, false, false,
				false, false, false, false,
				false, false, false, false };

static Vc::Vector<double>::Mask maskFirstTwoOn(maskinit+2);

class Vector3DFast
{
private:
	typedef Vc::Vector<double> base_t;
	typedef typename base_t::Mask mask_t;
	Vc::Memory<base_t, 3 > internalVcmemory;
	// mask_t maskFirstTwoOn;

	inline
	__attribute__((always_inline))
	void SetVector(int i, Vc::Vector<double > const & v)
	{
		internalVcmemory.vector(i)=v;
	}

public:
	// references providing a "view" to the real memory ( just for convenience and compatibility with old vector usage )
	//	double & x;
	//	double & y;
	//	double & z;

	// for proper memory allocation on the heap
	// static 
	void * operator new(std::size_t sz)
	{
	  std::cerr  << "overloaded new called" << std::endl;
	  void *aligned_buffer=_mm_malloc( sizeof(Vector3DFast), 32 );
	  return ::operator new(sz, aligned_buffer);
	}

	// static
	  void operator delete(void * ptr)
	{
	  // std::cerr << "overloaded delete" << std::endl;
	  _mm_free(ptr);
	}


	inline
	__attribute__((always_inline))
	Vector3DFast( ) : internalVcmemory()
// , x(internalVcmemory[0]), 	y(internalVcmemory[1]), z(internalVcmemory[2])
	{
		// maskFirstTwoOn.load( maskinit+2 );

		// assert alignment
	  //	void * a =  &internalVcmemory[0];
	//	std::cerr << a << " " << ((long long) a) % 32L << std::endl;
	//	assert( ((long long) a) % 32L == 0 );
	}

	inline
	__attribute__((always_inline))
	Vector3DFast( Vector3DFast const & rhs ) : internalVcmemory()
	  //, x(internalVcmemory[0]), 	y(internalVcmemory[1]), z(internalVcmemory[2]) 
	{
		//long long a = (long long) &internalVcmemory[0];
		//std::cerr << a << a/32. << std::endl;
		//	assert( a / 32. == 0 );
	  //	void * a =  &internalVcmemory[0];
		//		std::cerr << a << " " << ((long long) a) % 32L << std::endl;
		//	assert( ((long long) a) % 32L == 0 );
		for( int i=0; i < 1 + 3/Vc::Vector<double>::Size; i++ )
			{
				this->internalVcmemory.vector(i)=rhs.internalVcmemory.vector(i);
			}
	}


	inline
	__attribute__((always_inline))
	Vector3DFast( double x,  double y,  double z) : internalVcmemory()
							//, x(internalVcmemory[0]),	y(internalVcmemory[1]), z(internalVcmemory[2]) 
	{
	  //	void * a =  &internalVcmemory[0];
	//	std::cerr << a << " " << ((long long) a) % 32L << std::endl;
		//		assert( ((long long) a) % 32L == 0 );
		//long long a = (long long) &internalVcmemory[0];
			//std::cerr << a/32. << std::endl;
			//assert( a / 32. == 0 );
			SetX(x);SetY(y);SetZ(z);
		}


	inline
	__attribute__((always_inline))
	Vector3DFast & operator+=( Vector3DFast const & rhs )
	{
		for( int i=0; i< 1 + 3/Vc::Vector<double>::Size; i++ )
		//for( int i=0; i < 1 + 3/Vc::Vector<double>::Size; i++ )
		{
		    base_t v1,v2;
		    v1 = rhs.internalVcmemory.vector(i);
		    v2 = this->internalVcmemory.vector(i);
#ifdef VECTORDEBUG
		    std::cerr << "adding " << v1 << " " << v2 << std::endl;
#endif
		    v2 += v1;
		    this->internalVcmemory.vector(i)=v2;
		}
		return *this;
	}


	inline
	__attribute__((always_inline))
	Vector3DFast & operator*=( double s )
	{
		this->internalVcmemory*=s;
		return *this;
	}


	inline
		__attribute__((always_inline))
		Vector3DFast & operator-=( Vector3DFast const & rhs )
		{
			this->internalVcmemory-=rhs.internalVcmemory;
			return *this;
		}



	// assignment operator
	inline
	__attribute__((always_inline))
	Vector3DFast & operator=( Vector3DFast const & rhs )
	{
		for( int i=0; i < 1 + 3/Vc::Vector<double>::Size; i++ )
		{
#ifdef VECTORDEBUG
			base_t v1 = rhs.internalVcmemory.vector(i);
			std::cerr << "assigning " << v1 << std::endl;
#endif
			this->internalVcmemory.vector(i)=rhs.internalVcmemory.vector(i);
		}
		return *this;
	}


	inline
	__attribute__((always_inline))
	Vector3DFast & operator*=( Vector3DFast const & rhs )
	{
		/*
			for( int i=0; i < 1 + 3/Vc::Vector<double>::Size; i++ )
			{
				//		std::cerr << "adding vector " << i <<  std::endl;
				this->internalVcmemory.vector(i) *= rhs.internalVcmemory.vector(i);
			}
				*/
			this->internalVcmemory*=rhs.internalVcmemory;
			return *this;
	}


	inline
	__attribute__((always_inline))
	Vector3DFast & operator/=( Vector3DFast const & rhs )
	{
			this->internalVcmemory/= rhs.internalVcmemory;
			return *this;
	}

	inline
	__attribute__((always_inline))
	double ScalarProduct( Vector3DFast const & rhs ) const
	{
		double sum=0.;
		Vc::Vector<double> s(Vc::Zero);
		for( int i=0; i < 1 + 3/Vc::Vector<double>::Size; i++ )
		{
			//	std::cerr << "adding vector " << i <<  std::endl;
			Vc::Vector<double> tmp1 = this->internalVcmemory.vector(i);
			Vc::Vector<double> tmp2 = rhs.internalVcmemory.vector(i);
			s+=tmp1*tmp2;
		}
		return s.sum();
	}

	inline
	__attribute__((always_inline))
	double ScalarProductInXYPlane( Vector3DFast const & rhs ) const
	{
		if( Vc::Vector<double>::Size == 1) {
			base_t tmpx = this->internalVcmemory.vector(0);
			base_t tmpy = this->internalVcmemory.vector(1);

			base_t tmp2x = rhs.internalVcmemory.vector(0);
			base_t tmp2y = rhs.internalVcmemory.vector(1);

			return ((tmpx * tmp2x) + (tmpy * tmp2y))[0];
		}
		else {
			base_t result = Vc::Zero;
			base_t tmp1 = this->internalVcmemory.vector(0);
			base_t tmp2 = rhs.internalVcmemory.vector(0);

			tmp1 *= tmp2;
			result(maskFirstTwoOn) = tmp1;
			return result.sum();
		}

	}

	inline
	__attribute__((always_inline))
	double SquaredOnXYplane() const {	

		if( Vc::Vector<double>::Size == 1 ) {
			base_t tmpx = this->internalVcmemory.vector(0);
			base_t tmpy = this->internalVcmemory.vector(1);

			return (tmpx * tmpx + tmpy * tmpy)[0];
		}
		else {
			base_t result = Vc::Zero;
			base_t tmp = this->internalVcmemory.vector(0);
			tmp = tmp*tmp;
			result(maskFirstTwoOn) = tmp;
			return result.sum();
		}

	}


	__attribute__((always_inline))
	inline double GetX() const {
		return internalVcmemory[ 0 ];
	}

	inline 
	__attribute__((always_inline))
	double GetY() const {
		return internalVcmemory[ 1 ];
	}

	inline 
	__attribute__((always_inline))	 
 double GetZ() const {
		return internalVcmemory[ 2 ];

		//return internalVcmemory.vector( 2 / Vc::Vector<double>::Size  )[ 2 % Vc::Vector<double>::Size ];
	}

	inline 
	__attribute__((always_inline))	  
	void Set(double x, double y, double z)  {
		internalVcmemory[0]=x;
		internalVcmemory[1]=y;
		internalVcmemory[2]=z;
	}

	inline 
	__attribute__((always_inline))	  
void SetX(double x)  {
		internalVcmemory[0]=x;}

	inline 
	__attribute__((always_inline))
void SetY(double y)  {
		internalVcmemory[1]=y;}

	inline 
	__attribute__((always_inline))
void SetZ(double z)  {
		internalVcmemory[2]=z;}


	// operator[] in an unchecked option ( checked in debug mode )
	inline
	__attribute__((always_inline))
	double & operator[](int index)
	{
#ifdef DEBUG
		assert(index >0 );
		assert(index <3 );
#endif
		return internalVcmemory[index];
	}


	inline
	__attribute__((always_inline))
	double const operator[](int index) const
	{
#ifdef DEBUG
		assert(index >0 );
		assert(index <3 );
#endif
		return internalVcmemory[index];
	}

	inline
	__attribute__((always_inline))
	Vector3DFast Abs() const
	{
		Vector3DFast tmp;
		for( int i=0; i < 1 + 3/Vc::Vector<double>::Size; i++ )
		{
			base_t v = this->internalVcmemory.vector(i);
			tmp.internalVcmemory.vector(i) = Vc::abs( v );
		}
		return tmp;
	}

	inline
	__attribute__((always_inline))
	double Sum() const
	{
		double s=0.;
		for( int i=0; i < 1 + 3/Vc::Vector<double>::Size; i++ )
		{
			base_t v = this->internalVcmemory.vector(i);
			s+= v.sum( );
		}
		return s;
	}

	inline
	__attribute__((always_inline))
	// tricky operation since we have to care for the padded component
	double Min() const
	{
		double d = internalVcmemory[0];
/*
		for( int i=0; i < 1 + 3/Vc::Vector<double>::Size; i++ )
		{
			base_t v = this->internalVcmemory.vector(i);
			double m = v.min();
			d = (d > m) ? m : d;
		}
*/
		d = (internalVcmemory[1] < d )? internalVcmemory[1] : d;
		d = (internalVcmemory[2] < d )? internalVcmemory[2] : d;
		return d;
	}


	inline
	__attribute__((always_inline))
	// tricky operation since we have to care for the padded component
	double MinButNotNegative() const
	{
		double d = internalVcmemory[0];
	/*
			for( int i=0; i < 1 + 3/Vc::Vector<double>::Size; i++ )
			{
					base_t v = this->internalVcmemory.vector(i);
				double m = v.min();
				d = (d > m) ? m : d;
			}
	*/
		d = ( internalVcmemory[1]<d )? internalVcmemory[1] : d;
		d = ( internalVcmemory[2]<d )? internalVcmemory[2] : d;
		return (d < 0)? 0 : d;
	}

	inline
	static
	__attribute__((always_inline))
	// this should be made faster ( possibly with a vector multiplication and addition and using a mask vector )
	Vector3DFast ChooseComponentsBasedOnCondition( Vector3DFast const & v1,
			Vector3DFast const & v2, Vector3DFast const & conditionvector )
	{
		Vector3DFast tmp;
		tmp.internalVcmemory[0] = (conditionvector.internalVcmemory[0] < 0)? v1.internalVcmemory[0] : v2.internalVcmemory[0];
		tmp.internalVcmemory[1] = (conditionvector.internalVcmemory[1] < 0)? v1.internalVcmemory[1] : v2.internalVcmemory[1];
		tmp.internalVcmemory[2] = (conditionvector.internalVcmemory[2] < 0)? v1.internalVcmemory[2] : v2.internalVcmemory[2];
		return tmp;
	}

	inline
	static
	__attribute__((always_inline))
	// this should be made faster ( possibly with a vector multiplication and addition and using a mask vector )
	Vector3DFast ChooseComponentsBasedOnConditionFast( Vector3DFast const & v1,
			Vector3DFast const & v2, Vector3DFast const & conditionvector )
		{
			Vector3DFast tmp;
			for( int i=0; i < 1 + 3/Vc::Vector<double>::Size; i++ )
			{
				base_t targetv = tmp.internalVcmemory.vector(i);
				base_t v1c = v1.internalVcmemory.vector(i);
				base_t v2c = v2.internalVcmemory.vector(i);

				base_t condv = conditionvector.internalVcmemory.vector(i);
				targetv = v2c;
				targetv( condv < 0 ) = v1c;
				tmp.internalVcmemory.vector(i)=targetv;
			}
			return tmp;
		}


	inline
	static
	__attribute__((always_inline))
	Vector3DFast Min( Vector3DFast const & v1, Vector3DFast const & v2)
	{
		Vector3DFast tmp;
		for( int i=0; i < 1 + 3/Vc::Vector<double>::Size; i++ )
			{
				base_t v1c = v1.internalVcmemory.vector(i);
				base_t v2c = v2.internalVcmemory.vector(i);
				tmp.internalVcmemory.vector(i)=Vc::min(v1c,v2c);
			}
		return tmp;
	}

	inline
	static
	__attribute__((always_inline))
	// this should be templated and made more general ( for instance generalizing on condition )
	bool ExistsIndexWhereBothComponentsPositive( Vector3DFast const & v1, Vector3DFast const & v2 )
	{
		// returns true of there exists an index i such that v1(i)>0 and v2(i)>0
		// used for instance in box distancetoin
		for( int i=0; i < 1 + 3/Vc::Vector<double>::Size; i++ )
			{
				base_t v1c = v1.internalVcmemory.vector(i);
				base_t v2c = v2.internalVcmemory.vector(i);
				mask_t m = v1c>0 && v2c>0;
				if( ! m.isEmpty( ) ) return true;
			}
		return false;
	}

	inline
	void
	print() const
	{
		Vector3DFast tmp;
		for( int i=0; i < 1 + 3/Vc::Vector<double>::Size; i++ )
		{
			std::cerr << "vector " << i << std::endl;
		}
	}


	inline
	__attribute__((always_inline))
	// a starting comparison operator
	bool IsAnySmallerZero( ) const
	{
		bool result = false;
		Vector3DFast tmp;
		for( int i=0; i < 1 + 3/Vc::Vector<double>::Size; i++ )
		{
<<<<<<< HEAD
		  mask_t m = this->internalVcmemory.vector(i) < Vc::Zero;
		  result |= ! m.isEmpty();
=======
			base_t tmp = this->internalVcmemory.vector(i);
			mask_t m = tmp < 0;
			result |= ! m.isEmpty();
>>>>>>> 71f822f8
		}
		return result;
	}

	inline
	__attribute__((always_inline))
	bool IsAnyLargerThan( double x ) const
	{
		bool result = false;
		Vector3DFast tmp;
		for( int i=0; i < 1 + 3/Vc::Vector<double>::Size; i++ )
		{
			base_t vec(x); // broadcast double to vec
			mask_t m = this->internalVcmemory.vector(i) > vec;
			if( !m.isEmpty() ) return true;
		}
		return result;
	}


	inline
	__attribute__((always_inline))
	// a starting comparison operator
	bool IsAnySmallerThan( Vector3DFast const & rhs ) const
	{
		bool result = false;
		for( int i=0; i < 1 + 3/Vc::Vector<double>::Size; i++ )
		{
			base_t v1,v2;
			v1 = this->internalVcmemory.vector(i);
			v2 = rhs.internalVcmemory.vector(i);
			mask_t m =  v1 < v2;
			result |= ! m.isEmpty();
// could early return here ...

		}
		return result;
	}

	inline
	__attribute__((always_inline))
	// a starting comparison operator
	bool IsAnyLargerThan( Vector3DFast const & rhs ) const
	{
			bool result = false;
			for( int i=0; i < 1 + 3/Vc::Vector<double>::Size; i++ )
			{
				base_t v1,v2;
				v1 = this->internalVcmemory.vector(i);
				v2 = rhs.internalVcmemory.vector(i);
				mask_t m =  v1 > v2;
				result |= ! m.isEmpty();
// could early return here
			}
			return result;
	}


};


inline
	__attribute__((always_inline))
Vector3DFast const operator-(Vector3DFast const & lhs, Vector3DFast const & rhs)
{
	Vector3DFast tmp(lhs);
	tmp-=rhs;
	return tmp;
}


inline
	__attribute__((always_inline))
Vector3DFast const operator+(Vector3DFast const & lhs, Vector3DFast const & rhs)
{
	Vector3DFast tmp(lhs);
	tmp+=rhs;
	return tmp;
}

inline
	__attribute__((always_inline))
Vector3DFast const operator*(Vector3DFast const & lhs, Vector3DFast const & rhs)
{
	Vector3DFast tmp(lhs);
	tmp*=rhs;
	return tmp;
}


inline
	__attribute__((always_inline))
Vector3DFast const operator*(double lhs, Vector3DFast const & rhs)
{
	Vector3DFast tmp(rhs);
	tmp*=lhs;
	return tmp;
}


inline
	__attribute__((always_inline))
Vector3DFast const operator*(Vector3DFast const & lhs, double rhs)
{
	Vector3DFast tmp(lhs);
	tmp*=rhs;
	return tmp;
}


inline
	__attribute__((always_inline))
Vector3DFast const operator/(Vector3DFast const & lhs, Vector3DFast const & rhs)
{
	Vector3DFast tmp(lhs);
	tmp/=rhs;
	return tmp;
}



inline
static
std::ostream& operator<<( std::ostream& stream, Vector3DFast const & vec )
{
	stream << "{ " << vec.GetX() << " , " << vec.GetY() << " , " << vec.GetZ() << " } ";
	return stream;
}



extern Vector3DFast gZeroVector3DFast;
extern Vector3DFast gXVector3DFast;
extern Vector3DFast gYVector3DFast;
extern Vector3DFast gZVector3DFast;


// to try something with Vc memory
// note: this is a class which should work optimally with vector instructions sets >= AVX
// at the moment this might produce worse performance on SSE
// this might be solved with some more template magic or fallback to the old code
class FastTransformationMatrix
{
// storage
private:
    // the translation
	Vector3DFast trans;

	// the columns of the rotation matrix ( as vectors )
	Vector3DFast rotcol1;
	Vector3DFast rotcol2;
	Vector3DFast rotcol3;

	// the rows of the rotation matrix ( as vectors )
	Vector3DFast rotrow1;
	Vector3DFast rotrow2;
	Vector3DFast rotrow3;

	bool identity;

	inline
	void
	columnupdate( )
	{
		rotcol1.SetX( rotrow1.GetX() ); rotcol1.SetY( rotrow2.GetX() ); rotcol1.SetZ( rotrow3.GetX() );
		rotcol2.SetX( rotrow1.GetY() ); rotcol2.SetY( rotrow2.GetY() ); rotcol2.SetZ( rotrow3.GetY() );
		rotcol3.SetX( rotrow1.GetZ() ); rotcol3.SetY( rotrow2.GetZ() ); rotcol3.SetZ( rotrow3.GetZ() );
	}


public:
	// for proper memory allocation on the heap
	static 
	void * operator new(std::size_t sz)
	{
	  std::cerr  << "overloaded new called for matrix" << std::endl; 
	  void *aligned_buffer=_mm_malloc( sizeof(FastTransformationMatrix), 32 );
	  return ::operator new(sz, aligned_buffer);
	}

	static
	  void operator delete(void * ptr)
	{
	  // std::cerr << "overloaded delete" << std::endl;
	  _mm_free(ptr);
	}


	FastTransformationMatrix() : trans(), rotcol1(), rotcol2(), rotcol3(),
		rotrow1(), rotrow2(), rotrow3(), identity(false)
	{};


	FastTransformationMatrix(double tx, double ty, double tz, double phi, double theta, double psi)
	{
		trans.SetX(tx);
		trans.SetY(ty);
		trans.SetZ(tz);

		setAngles(phi, theta, psi);
	}

	FastTransformationMatrix(double tx, double ty, double tz,
			double r0, double r1, double r2, double r3, double r4, double r5, double r6, double r7,
			double r8 )
	{
		trans.SetX(tx);
		trans.SetY(ty);
		trans.SetZ(tz);
		rotrow1.SetX(r0);
		rotrow1.SetY(r1);
		rotrow1.SetZ(r2);
		rotrow2.SetX(r3);
		rotrow2.SetY(r4);
		rotrow2.SetZ(r5);
		rotrow3.SetX(r6);
		rotrow3.SetY(r7);
		rotrow3.SetZ(r8);
		columnupdate();
	}

	void SetTrans( double const * t)
	{
		trans.SetX(t[0]);
		trans.SetY(t[1]);
		trans.SetZ(t[2]);
	}
	void SetRotation( double const * r)
	{
		rotrow1.SetX(r[0]);
		rotrow1.SetY(r[1]);
		rotrow1.SetZ(r[2]);
		rotrow2.SetX(r[3]);
		rotrow2.SetY(r[4]);
		rotrow2.SetZ(r[5]);
		rotrow3.SetX(r[6]);
		rotrow3.SetY(r[7]);
		rotrow3.SetZ(r[8]);
		columnupdate();
	}


	inline
	void SetToIdentity(){
		// this has to be done eventually with some global const vectors to reduce the number of moves
		trans = gZeroVector3DFast;
		rotrow1 = gXVector3DFast;
		rotcol1 = gXVector3DFast;
		rotrow2 = gYVector3DFast;
		rotcol2 = gYVector3DFast;
		rotrow3 = gZVector3DFast;
		rotcol3 = gZVector3DFast;
		identity=true;
	};




	// we have far less specializations here ( since optimized for 1particle case )
	template <int tid, int rid>
	inline
	void
	__attribute__((always_inline))
	MasterToLocal(Vector3DFast const & master, Vector3DFast & local) const
	{
		if(tid == 0) // no translation
		{
			if(rid == 1296) // identity
			{
				local=master;
			}
			else // rotation
			{
				local=master.GetX()*rotrow1 + master.GetY()*rotrow2 + master.GetZ()*rotrow3;
			}
		}
		else // with translation
		{
			if(rid==1296)
			{
				local = master - trans;
			}
			else
			{
				Vector3DFast tmp=master - trans;
				local = tmp.GetX()*rotrow1 + tmp.GetY()*rotrow2 + tmp.GetZ()*rotrow3;
			}
		}
	}

	template <int rid>
	inline
	void
	__attribute__((always_inline))
	MasterToLocalVec(Vector3DFast const & master, Vector3DFast & local) const
	{
		return MasterToLocal<0,rid>(master,local);
	}


    // not templated since less important
	inline
	__attribute__((always_inline))
	void
	LocalToMaster(Vector3DFast const & local, Vector3DFast & master) const
	{
		master = trans + local.GetX()*rotcol1 + local.GetY()*rotcol2 + local.GetZ()*rotcol3;
	}


	void setAngles(double phi, double theta, double psi)
	{
		double degrad = M_PI/180.;
		double sinphi = sin(degrad*phi);
		double cosphi = cos(degrad*phi);
		double sinthe = sin(degrad*theta);
		double costhe = cos(degrad*theta);
		double sinpsi = sin(degrad*psi);
		double cospsi = cos(degrad*psi);

		// this is setting the rowvectors
		rotrow1.SetX( cospsi*cosphi - costhe*sinphi*sinpsi );
		rotrow1.SetY( -sinpsi*cosphi - costhe*sinphi*cospsi );
		rotrow1.SetZ( sinthe*sinphi );

		rotrow2.SetX( cospsi*sinphi + costhe*cosphi*sinpsi );
		rotrow2.SetY( -sinpsi*sinphi + costhe*cosphi*cospsi );
		rotrow2.SetZ( -sinthe*cosphi );

		rotrow3.SetX( sinpsi*sinthe );
		rotrow3.SetY( cospsi*sinthe );
		rotrow3.SetZ( costhe );

		columnupdate();
	}




	void print() const
	{
		// print the matrix in 4x4 format
		printf("%12.11f\t%12.11f\t%12.11f    Tx = %10.6f\n", rotcol1.GetX(), rotcol2.GetX(), rotcol3.GetX(), trans.GetX());
		printf("%12.11f\t%12.11f\t%12.11f    Ty = %10.6f\n", rotcol1.GetY(), rotcol2.GetY(), rotcol3.GetY(), trans.GetY());
		printf("%12.11f\t%12.11f\t%12.11f    Tz = %10.6f\n", rotcol1.GetZ(), rotcol2.GetZ(), rotcol3.GetZ(), trans.GetZ());
	}

	// the tid and rid are properties of the right hand matrix
	template<int tid, int rid>
	inline
	__attribute__((always_inline))
	void Multiply( FastTransformationMatrix const * rhs )
	{
		// do nothing if identity
	    // if(rhs->identity) return;
		// transform translation part ( should reuse a mastertolocal transformation here )
		if(tid>0)
		{
			trans += rotcol1*rhs->trans.GetX();
			trans += rotcol2*rhs->trans.GetY();
			trans += rotcol3*rhs->trans.GetZ();
		}

		if(rid!=1296) // if not identity
		{
			double tmpx = rotrow1.GetX();
			double tmpy = rotrow1.GetY();
			double tmpz = rotrow1.GetZ();
			rotrow1 = tmpx*rhs->rotrow1 + tmpy*rhs->rotrow2 + tmpz*rhs->rotrow3;

			tmpx = rotrow2.GetX();
			tmpy = rotrow2.GetY();
			tmpz = rotrow2.GetZ();
			rotrow2 = tmpx*rhs->rotrow1 + tmpy*rhs->rotrow2 + tmpz*rhs->rotrow3;

			tmpx = rotrow3.GetX();
			tmpy = rotrow3.GetY();
			tmpz = rotrow3.GetZ();
			rotrow3 = tmpx*rhs->rotrow1 + tmpy*rhs->rotrow2 + tmpz*rhs->rotrow3;

			// update rotcols
			// TOBE DONE BUT WE COULD ALSO JUST FORBID TO USE LOCALTOMASTER ON A GLOBAL MATRIX
		}
	}
};


#endif /* VECTOR3DFAST_H_ */<|MERGE_RESOLUTION|>--- conflicted
+++ resolved
@@ -472,14 +472,8 @@
 		Vector3DFast tmp;
 		for( int i=0; i < 1 + 3/Vc::Vector<double>::Size; i++ )
 		{
-<<<<<<< HEAD
 		  mask_t m = this->internalVcmemory.vector(i) < Vc::Zero;
 		  result |= ! m.isEmpty();
-=======
-			base_t tmp = this->internalVcmemory.vector(i);
-			mask_t m = tmp < 0;
-			result |= ! m.isEmpty();
->>>>>>> 71f822f8
 		}
 		return result;
 	}

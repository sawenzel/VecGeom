/// \file VecCore/BitSet.h
/// \author Philippe Canal (pcanal@fnal.gov)
/// \author Exported from the original verison in ROOT (root.cern.ch).

#ifndef VECCORE_BITSET_H
#define VECCORE_BITSET_H

// This file will eventually move in VecCore.
#include "base/Global.h"

#include "VariableSizeObj.h"

// For memset and memcpy
#include <string.h>

// For operator new with placement
#include <new>

//
// Fast bitset operations.
//

class TRootIOCtor;

// gcc 4.8.2's -Wnon-virtual-dtor is broken and turned on by -Weffc++, we
// need to disable it for SOA3D

#if __GNUC__ < 3 || (__GNUC__ == 4 && __GNUC_MINOR__ <= 8)

#pragma GCC diagnostic push
#pragma GCC diagnostic ignored "-Wnon-virtual-dtor"
#pragma GCC diagnostic ignored "-Weffc++"
#define GCC_DIAG_POP_NEEDED
#endif

namespace VecCore {

/**
 * @brief   Fast operation on a set of bit, all information stored contiguously in memory.
 * @details Resizing operations require explicit new creation and copy.
 *          
 */

   class BitSet : protected VariableSizeObjectInterface<BitSet, unsigned char> {
   public:
      using Base_t = VariableSizeObjectInterface<BitSet, unsigned char>;

   private:
      friend Base_t;
      using VariableData_t = VariableSizeObj<unsigned char>;

      unsigned int    fNbits; // Highest bit set + 1
      VariableData_t  fData;

      // Required by VariableSizeObjectInterface
      VariableData_t &GetVariableData() { return fData; }

      // Required by VariableSizeObjectInterface
      VariableData_t const &GetVariableData() const { return fData; }

      static inline size_t GetNbytes(size_t nbits) { return  (( (nbits ? nbits : 8) -1)/8) + 1; }

      BitSet(const BitSet &other) : fNbits(other.fNbits), fData(other.fData) {
         // We assume that the memory allocated and use is large enough to
         // hold the full values (i.e. Sizeof(other.fData.fN) )
      }

      BitSet(size_t new_size, const BitSet &other) : fNbits(other.fNbits), fData(new_size, other.fData) {
         // We assume that the memory allocated and use is large enough to
         // hold the full values (i.e. Sizeof(new_size) )
         // If new_size is smaller than the size of 'other' then the copy is trucated.
         // if new_size is greater than the size of 'other' the value are zero initialized.

         if (fNbits*8 > new_size) {
             fNbits = 8*new_size;
         }
         if (new_size > other.fData.fN) {
            memset(fData.GetValues()+other.fData.fN,0,new_size - other.fData.fN);
         }
      }

      BitSet(size_t nvalues, size_t nbits) : fNbits(nbits), fData( nvalues ) {
         memset(fData.GetValues(),0,GetNbytes());
      }

      void DoAndEqual(const BitSet& rhs)
      {
         // Execute (*this) &= rhs;
         // Extra bits in rhs are ignored
         // Missing bits in rhs are assumed to be zero.

         size_t min = (GetNbytes()<rhs.GetNbytes()) ? GetNbytes() : rhs.GetNbytes();
         for(size_t i=0; i<min; ++i) {
            fData[i] &= rhs.fData[i];
         }
         if (GetNbytes()>min) {
            memset(&(fData[min]),0,GetNbytes()-min);
         }
      }

      void DoOrEqual (const BitSet& rhs)
      {
         // Execute (*this) &= rhs;
         // Extra bits in rhs are ignored
         // Missing bits in rhs are assumed to be zero.

         size_t min = (GetNbytes()<rhs.GetNbytes()) ? GetNbytes() : rhs.GetNbytes();
         for(size_t i=0; i<min; ++i) {
            fData[i] |= rhs.fData[i];
         }
      }

      void DoXorEqual(const BitSet& rhs)
      {
         // Execute (*this) ^= rhs;
         // Extra bits in rhs are ignored
         // Missing bits in rhs are assumed to be zero.

         size_t min = (GetNbytes()<rhs.GetNbytes()) ? GetNbytes() : rhs.GetNbytes();
         for(size_t i=0; i<min; ++i) {
            fData[i] ^= rhs.fData[i];
         }
      }

      void DoLeftShift(size_t shift)
      {
         // Execute the left shift operation.

         if (shift==0) return;
         const size_t wordshift = shift / 8;
         const size_t offset = shift % 8;
         if (offset==0) {
            for(size_t n = GetNbytes() - 1; n >= wordshift; --n) {
               fData[n] = fData[ n - wordshift ];
            }
         } else {
            const size_t sub_offset = 8 - offset;
            for(size_t n = GetNbytes() - 1; n > wordshift; --n) {
               fData[n] = (fData[n - wordshift] << offset) |
            (fData[n - wordshift - 1] >> sub_offset);
            }
            fData[wordshift] = fData[0] << offset;
         }
         memset(fData.GetValues(),0,wordshift);
      }

      void DoRightShift(size_t shift)
      {
         // Execute the left shift operation.

         if (shift==0) return;
         const size_t wordshift = shift / 8;
         const size_t offset = shift % 8;
         const size_t limit = GetNbytes() - wordshift - 1;

         if (offset == 0)
            for (size_t n = 0; n <= limit; ++n)
               fData[n] = fData[n + wordshift];
         else
            {
               const size_t sub_offset = 8 - offset;
               for (size_t n = 0; n < limit; ++n)
                  fData[n] = (fData[n + wordshift] >> offset) |
                     (fData[n + wordshift + 1] << sub_offset);
               fData[limit] = fData[GetNbytes()-1] >> offset;
            }

         memset(&(fData[limit + 1]),0, GetNbytes() - limit - 1);
      }

      void DoFlip()
      {
         // Execute ~(*this)

         for(size_t i=0; i<GetNbytes(); ++i) {
            fData[i] = ~fData[i];
         }
         // NOTE: out-of-bounds bit were also flipped!
      }

   public:
      class reference {
         friend class BitSet;

         unsigned char &fBit; //! reference to the data storage
         unsigned char  fPos;  //! position (0 through 7)

         reference() : fBit(fPos),fPos(0) {
            // default constructor, default to all bits looking false.
            // assignment are ignored.
         }

      public:
         reference(unsigned char& bit, unsigned char pos) : fBit(bit),fPos(pos) { }
         ~reference() { }

         // For b[i] = val;
         reference& operator=(bool val) {
            if (val) {
               fBit |= val<<fPos;
            } else {
               fBit &= (0xFF ^ (1<<fPos));
            }
            return *this;
         }

         // For b[i] = b[__j];
         reference& operator=(const reference& rhs) {
            *this = rhs.operator bool();
            return *this;
         }

         // Flips the bit
         bool operator~() const { return (fBit & (1<<fPos)) == 0; };

         // For val = b[i];
         operator bool() const { return (fBit & (1<<fPos)) != 0; };
      };

      
      // Enumerate the part of the private interface, we want to expose.
      using Base_t::MakeCopy;
      using Base_t::MakeCopyAt;
<<<<<<< HEAD
      using Base_t::MakeInstance;
      using Base_t::MakeInstanceAt;
      using Base_t::ReleaseInstance;
=======
      using Base_t::ReleaseInstance;
      using Base_t::SizeOf;
>>>>>>> b815fd3f

      // This replaces the dummy constructor to make sure that I/O can be
      // performed while the user is only allowed to use the static maker
      BitSet(TRootIOCtor *marker) : fNbits(0), fData(marker) {}

       // Assignment allowed
      BitSet& operator=(const BitSet&rhs) {
           // BitSet assignment operator

         if (this != &rhs) {
            fNbits   = rhs.fNbits;
            // Default operator= does memcpy.
            // Potential trucation if this is smaller than rhs.
            fData    = rhs.fData;
         }
         return *this;
      }

      static size_t SizeOfInstance(size_t nbits) {
         return SizeOf( GetNbytes(nbits) );
      }

      static BitSet *MakeInstance(size_t nbits) {
         size_t nvalues = GetNbytes(nbits);
         return Base_t::MakeInstance(nvalues, nbits);
      }

      static BitSet *MakeInstanceAt(size_t nbits, void *addr) {
         size_t nvalues = GetNbytes(nbits);
         return Base_t::MakeInstanceAt(nvalues, addr, nbits);
      }

      static BitSet *MakeCompactCopy(BitSet &other)
      {
         // Make a copy of a the variable size array and its container with
         // a new_size of the content.
         // If no compact was needed, return the address of the original

         if (other.GetNbytes() <= 1) return &other;

         size_t needed;
         for(needed=other.GetNbytes()-1;
             needed > 0 && other.fData[needed]==0; ) { needed--; };
         needed++;

         if (needed!=other.GetNbytes()) {
            return MakeCopy( needed, other );
         } else {
            return &other;
         }
      }

      size_t SizeOf() const
      { return SizeOf( fData.fN ); }

      //----- bit manipulation
      //----- (note the difference with TObject's bit manipulations)
      void   ResetAllBits(bool value=false)
      {
         // Reset all bits to 0 (false).
         // if value=1 set all bits to 1

         if (fData.GetValues()) memset(fData.GetValues(),value ? 1 : 0,GetNbytes());
      }
      void   ResetBitNumber(size_t bitnumber)
      {
         SetBitNumber(bitnumber,false);
      }
      bool   SetBitNumber(size_t bitnumber, bool value = true)
      {
         // Set bit number 'bitnumber' to be value

         if (bitnumber >= fNbits) {
            size_t new_size = (bitnumber/8) + 1;
            if (new_size > GetNbytes()) {
               // too far, can not set
               return false;
            }
            fNbits = bitnumber+1;
         }
         size_t  loc = bitnumber/8;
         unsigned char bit = bitnumber%8;
         if (value)
            fData[loc] |= (1<<bit);
         else
            fData[loc] &= (0xFF ^ (1<<bit));
         return true;
      }
      bool TestBitNumber(size_t bitnumber) const
      {
         // Return the current value of the bit

         if (bitnumber >= fNbits) return false;
         size_t  loc = bitnumber/8;
         unsigned char value = fData[loc];
         unsigned char bit = bitnumber%8;
         bool result = (value & (1<<bit)) != 0;
         return result;
         // short: return 0 != (fAllBits[bitnumber/8] & (1<< (bitnumber%8)));
      }

      //----- Accessors and operator
      BitSet::reference operator[](size_t bitnumber) {
         if (bitnumber >= fNbits) return reference();
         size_t  loc = bitnumber/8;
         unsigned char bit = bitnumber%8;
         return reference(fData[loc],bit);
      }
      bool operator[](size_t bitnumber) const
      {
         return TestBitNumber(bitnumber);
      }

      BitSet& operator&=(const BitSet& rhs) { DoAndEqual(rhs); return *this; }
      BitSet& operator|=(const BitSet& rhs) {  DoOrEqual(rhs); return *this; }
      BitSet& operator^=(const BitSet& rhs) { DoXorEqual(rhs); return *this; }
      BitSet& operator<<=(size_t rhs) { DoLeftShift(rhs); return *this; }
      BitSet& operator>>=(size_t rhs) { DoRightShift(rhs); return *this; }
//      BitSet  operator<<(size_t rhs) { return BitSet(*this)<<= rhs; }
//      BitSet  operator>>(size_t rhs) { return BitSet(*this)>>= rhs; }
//      BitSet  operator~() { BitSet res(*this); res.DoFlip(); return res; }

      //----- Optimized setters
      // Each of these will replace the contents of the receiver with the bitvector
      // in the parameter array.  The number of bits is changed to nbits.  If nbits
      // is smaller than fNbits, the receiver will NOT be compacted.
      bool   Set(size_t nbits, const char *array)
      {
         // Set all the bytes.

         size_t nbytes=(nbits+7)>>3;

         if (nbytes > GetNbytes()) return false;

         fNbits=nbits;
         memcpy(fData.GetValues(), array, nbytes);
         return true;
      }
      bool   Set(size_t nbits, const unsigned char *array) { return Set(nbits, (const char*)array); }
      bool   Set(size_t nbits, const unsigned short *array) { return Set(nbits, (const short*)array); }
      bool   Set(size_t nbits, const unsigned int *array) { return Set(nbits, (const int*)array); }
      bool   Set(size_t nbits, const unsigned long long *array) { return Set(nbits, (const long long*)array); }

#ifdef R__BYTESWAP  /* means we are on little endian */

 /*
 If we are on a little endian machine, a bitvector represented using
 any integer type is identical to a bitvector represented using bytes.
 -- FP.
 */
      bool   Set(size_t nbits, const short *array) { return Set(nbits, (const char*)array); }
      bool   Set(size_t nbits, const int *array) { return Set(nbits, (const char*)array); }
      bool   Set(size_t nbits, const long long *array) { return Set(nbits, (const char*)array); }
#else
 /*
 If we are on a big endian machine, some swapping around is required.
 */

      bool Set(size_t nbits, const short *array)
      {
         // make nbytes even so that the loop below is neat.
         size_t nbytes = ((nbits+15)>>3)&~1;

         if (nbytes > GetNbytes()) return false;

         fNbits=nbits;

         const unsigned char *cArray = (const unsigned char*)array;
         for (size_t i=0; i<nbytes; i+=2) {
            fData[i] = cArray[i+1];
            fData[i+1] = cArray[i];
         }
         return true;
      }

      bool Set(size_t nbits, const int *array)
      {
         // make nbytes a multiple of 4 so that the loop below is neat.
         size_t nbytes = ((nbits+31)>>3)&~3;

         if (nbytes > GetNbytes()) return false;

         fNbits=nbits;

         const unsigned char *cArray = (const unsigned char*)array;
         for (size_t i=0; i<nbytes; i+=4) {
            fData[i] = cArray[i+3];
            fData[i+1] = cArray[i+2];
            fData[i+2] = cArray[i+1];
            fData[i+3] = cArray[i];
         }
         return true;
      }

      bool Set(size_t nbits, const long long *array)
      {
         // make nbytes a multiple of 8 so that the loop below is neat.
         size_t nbytes = ((nbits+63)>>3)&~7;

         if (nbytes > GetNbytes()) return false;

         fNbits=nbits;

         const unsigned char *cArray = (const unsigned char*)array;
         for (size_t i=0; i<nbytes; i+=8) {
            fData[i] = cArray[i+7];
            fData[i+1] = cArray[i+6];
            fData[i+2] = cArray[i+5];
            fData[i+3] = cArray[i+4];
            fData[i+4] = cArray[i+3];
            fData[i+5] = cArray[i+2];
            fData[i+6] = cArray[i+1];
            fData[i+7] = cArray[i];
         }
         return true;
      }

#endif

      //----- Optimized getters
      // Each of these will replace the contents of the parameter array with the
      // bits in the receiver.  The parameter array must be large enough to hold
      // all of the bits in the receiver.
      // Note on semantics: any bits in the parameter array that go beyond the
      // number of the bits in the receiver will have an unspecified value.  For
      // example, if you call Get(Int*) with an array of one integer and the BitSet
      // object has less than 32 bits, then the remaining bits in the integer will
      // have an unspecified value.
      void   Get(char *array) const
      {
         // Copy all the byes.

         memcpy(array, fData.GetValues(), (fNbits+7)>>3);
      }
      void   Get(unsigned char *array) const { Get((char*)array); }
      void   Get(unsigned short *array) const { Get((short*)array); }
      void   Get(unsigned int *array) const { Get((int*)array); }
      void   Get(unsigned long long *array) const { Get((long long*)array); }

#ifdef R__BYTESWAP  /* means we are on little endian */

 /*
 If we are on a little endian machine, a bitvector represented using
 any integer type is identical to a bitvector represented using bytes.
 -- FP.
 */
      void   Get(short *array) const { Get((char*)array); }
      void   Get(int *array) const { Get((char*)array); }
      void   Get(long long *array) const { Get((char*)array); }

#else

      void Get(short *array) const
      {
         // Get all the bytes.

         size_t nBytes = (fNbits+7)>>3;
         size_t nSafeBytes = nBytes&~1;

         unsigned char *cArray=(unsigned char*)array;
         for (size_t i=0; i<nSafeBytes; i+=2) {
            cArray[i] = fData[i+1];
            cArray[i+1] = fData[i];
         }

         if (nBytes>nSafeBytes) {
            cArray[nSafeBytes+1] = fData[nSafeBytes];
         }
      }

      void Get(int *array) const
      {
         // Get all the bytes.

         size_t nBytes = (fNbits+7)>>3;
         size_t nSafeBytes = nBytes&~3;

         unsigned char *cArray=(unsigned char*)array;
         size_t i;
         for (i=0; i<nSafeBytes; i+=4) {
            cArray[i] = fData[i+3];
            cArray[i+1] = fData[i+2];
            cArray[i+2] = fData[i+1];
            cArray[i+3] = fData[i];
         }

         for (i=0; i<nBytes-nSafeBytes; ++i) {
            cArray[nSafeBytes + (3 - i)] = fData[nSafeBytes + i];
         }
      }

      void Get(long long *array) const
      {
         // Get all the bytes.

         size_t nBytes = (fNbits+7)>>3;
         size_t nSafeBytes = nBytes&~7;

         unsigned char *cArray=(unsigned char*)array;
         size_t i;
         for (i=0; i<nSafeBytes; i+=8) {
            cArray[i] = fData[i+7];
            cArray[i+1] = fData[i+6];
            cArray[i+2] = fData[i+5];
            cArray[i+3] = fData[i+4];
            cArray[i+4] = fData[i+3];
            cArray[i+5] = fData[i+2];
            cArray[i+6] = fData[i+1];
            cArray[i+7] = fData[i];
         }

         for (i=0; i<nBytes-nSafeBytes; ++i) {
            cArray[nSafeBytes + (7 - i)] = fData[nSafeBytes + i];
         }
      }

#endif

      //----- Utilities
      void    Clear() {
         fNbits = 0;
         memset(&(fData[0]),0,GetNbytes());
      }
      size_t  CountBits(size_t startBit=0)     const
      {
         // Return number of bits set to 1 starting at bit startBit

         static const unsigned char nbits[256] = {
            0,1,1,2,1,2,2,3,1,2,2,3,2,3,3,4,
            1,2,2,3,2,3,3,4,2,3,3,4,3,4,4,5,
            1,2,2,3,2,3,3,4,2,3,3,4,3,4,4,5,
            2,3,3,4,3,4,4,5,3,4,4,5,4,5,5,6,
            1,2,2,3,2,3,3,4,2,3,3,4,3,4,4,5,
            2,3,3,4,3,4,4,5,3,4,4,5,4,5,5,6,
            2,3,3,4,3,4,4,5,3,4,4,5,4,5,5,6,
            3,4,4,5,4,5,5,6,4,5,5,6,5,6,6,7,
            1,2,2,3,2,3,3,4,2,3,3,4,3,4,4,5,
            2,3,3,4,3,4,4,5,3,4,4,5,4,5,5,6,
            2,3,3,4,3,4,4,5,3,4,4,5,4,5,5,6,
            3,4,4,5,4,5,5,6,4,5,5,6,5,6,6,7,
            2,3,3,4,3,4,4,5,3,4,4,5,4,5,5,6,
            3,4,4,5,4,5,5,6,4,5,5,6,5,6,6,7,
            3,4,4,5,4,5,5,6,4,5,5,6,5,6,6,7,
            4,5,5,6,5,6,6,7,5,6,6,7,6,7,7,8};

         size_t i,count = 0;
         if (startBit == 0) {
            for(i=0; i<GetNbytes(); i++) {
               count += nbits[fData[i]];
            }
            return count;
         }
         if (startBit >= fNbits) return count;
         size_t startByte = startBit/8;
         size_t ibit = startBit%8;
         if (ibit) {
            for (i=ibit;i<8;i++) {
               if (fData[startByte] & (1<<ibit)) count++;
            }
            startByte++;
         }
         for(i=startByte; i<GetNbytes(); i++) {
            count += nbits[fData[i]];
         }
         return count;
      }

      size_t  FirstNullBit(size_t startBit=0)  const
      {
         // Return position of first null bit (starting from position 0 and up)

         static const unsigned char fbits[256] = {
             0,1,0,2,0,1,0,3,0,1,0,2,0,1,0,4,
             0,1,0,2,0,1,0,3,0,1,0,2,0,1,0,5,
             0,1,0,2,0,1,0,3,0,1,0,2,0,1,0,4,
             0,1,0,2,0,1,0,3,0,1,0,2,0,1,0,6,
             0,1,0,2,0,1,0,3,0,1,0,2,0,1,0,4,
             0,1,0,2,0,1,0,3,0,1,0,2,0,1,0,5,
             0,1,0,2,0,1,0,3,0,1,0,2,0,1,0,4,
             0,1,0,2,0,1,0,3,0,1,0,2,0,1,0,7,
             0,1,0,2,0,1,0,3,0,1,0,2,0,1,0,4,
             0,1,0,2,0,1,0,3,0,1,0,2,0,1,0,5,
             0,1,0,2,0,1,0,3,0,1,0,2,0,1,0,4,
             0,1,0,2,0,1,0,3,0,1,0,2,0,1,0,6,
             0,1,0,2,0,1,0,3,0,1,0,2,0,1,0,4,
             0,1,0,2,0,1,0,3,0,1,0,2,0,1,0,5,
             0,1,0,2,0,1,0,3,0,1,0,2,0,1,0,4,
             0,1,0,2,0,1,0,3,0,1,0,2,0,1,0,8};

         size_t i;
         if (startBit == 0) {
            for(i=0; i<GetNbytes(); i++) {
               if (fData[i] != 255) return 8*i + fbits[fData[i]];
            }
            return fNbits;
         }
         if (startBit >= fNbits) return fNbits;
         size_t startByte = startBit/8;
         size_t ibit = startBit%8;
         if (ibit) {
            for (i=ibit;i<8;i++) {
               if ((fData[startByte] & (1<<i)) == 0) return 8*startByte+i;
            }
            startByte++;
         }
         for(i=startByte; i<GetNbytes(); i++) {
            if (fData[i] != 255) return 8*i + fbits[fData[i]];
         }
         return fNbits;
      }
      size_t  FirstSetBit(size_t startBit=0)   const
      {
         // Return position of first non null bit (starting from position 0 and up)

         static const char fbits[256] = {
             8,0,1,0,2,0,1,0,3,0,1,0,2,0,1,0,
             4,0,1,0,2,0,1,0,3,0,1,0,2,0,1,0,
             5,0,1,0,2,0,1,0,3,0,1,0,2,0,1,0,
             4,0,1,0,2,0,1,0,3,0,1,0,2,0,1,0,
             6,0,1,0,2,0,1,0,3,0,1,0,2,0,1,0,
             4,0,1,0,2,0,1,0,3,0,1,0,2,0,1,0,
             5,0,1,0,2,0,1,0,3,0,1,0,2,0,1,0,
             4,0,1,0,2,0,1,0,3,0,1,0,2,0,1,0,
             7,0,1,0,2,0,1,0,3,0,1,0,2,0,1,0,
             4,0,1,0,2,0,1,0,3,0,1,0,2,0,1,0,
             5,0,1,0,2,0,1,0,3,0,1,0,2,0,1,0,
             4,0,1,0,2,0,1,0,3,0,1,0,2,0,1,0,
             6,0,1,0,2,0,1,0,3,0,1,0,2,0,1,0,
             4,0,1,0,2,0,1,0,3,0,1,0,2,0,1,0,
             5,0,1,0,2,0,1,0,3,0,1,0,2,0,1,0,
             4,0,1,0,2,0,1,0,3,0,1,0,2,0,1,0};

         size_t i;
         if (startBit == 0) {
            for(i=0; i<GetNbytes(); i++) {
               if (fData[i] != 0) return 8*i + fbits[fData[i]];
            }
            return fNbits;
         }
         if (startBit >= fNbits) return fNbits;
         size_t startByte = startBit/8;
         size_t ibit = startBit%8;
         if (ibit) {
            for (i=ibit;i<8;i++) {
               if ((fData[startByte] & (1<<i)) != 0) return 8*startByte+i;
            }
            startByte++;
         }
         for(i=startByte; i<GetNbytes(); i++) {
            if (fData[i] != 0) return 8*i + fbits[fData[i]];
         }
         return fNbits;
      }
      size_t  LastNullBit() const { return LastNullBit(fNbits-1); }
      size_t  LastNullBit(size_t startBit) const
      {
         // Return position of first null bit (starting from position startBit and down)

         static const unsigned char fbits[256] = {
            7,7,7,7,7,7,7,7,7,7,7,7,7,7,7,7,
            7,7,7,7,7,7,7,7,7,7,7,7,7,7,7,7,
            7,7,7,7,7,7,7,7,7,7,7,7,7,7,7,7,
            7,7,7,7,7,7,7,7,7,7,7,7,7,7,7,7,
            7,7,7,7,7,7,7,7,7,7,7,7,7,7,7,7,
            7,7,7,7,7,7,7,7,7,7,7,7,7,7,7,7,
            7,7,7,7,7,7,7,7,7,7,7,7,7,7,7,7,
            7,7,7,7,7,7,7,7,7,7,7,7,7,7,7,7,
            6,6,6,6,6,6,6,6,6,6,6,6,6,6,6,6,
            6,6,6,6,6,6,6,6,6,6,6,6,6,6,6,6,
            6,6,6,6,6,6,6,6,6,6,6,6,6,6,6,6,
            6,6,6,6,6,6,6,6,6,6,6,6,6,6,6,6,
            5,5,5,5,5,5,5,5,5,5,5,5,5,5,5,5,
            5,5,5,5,5,5,5,5,5,5,5,5,5,5,5,5,
            4,4,4,4,4,4,4,4,4,4,4,4,4,4,4,4,
            3,3,3,3,3,3,3,3,2,2,2,2,1,1,0,8};

         size_t i;
         if (startBit>=fNbits) startBit = fNbits-1;
         size_t startByte = startBit/8;
         size_t ibit = startBit%8;
         if (ibit<7) {
            for (i=ibit+1;i>0;i--) {
               if ((fData[startByte] & (1<<(i-1))) == 0) return 8*startByte+i-1;
            }
            startByte--;
         }
         for(i=startByte+1; i>0; i--) {
            if (fData[i-1] != 255) return 8*(i-1) + fbits[fData[i-1]];
         }
         return fNbits;
      }
      size_t  LastSetBit()  const { return LastSetBit(fNbits-1); }
      size_t  LastSetBit(size_t startBit)  const
      {
         // Return position of first non null bit (starting from position fNbits and down)

         static const char fbits[256] = {
             8,0,1,1,2,2,2,2,3,3,3,3,3,3,3,3,
             4,4,4,4,4,4,4,4,4,4,4,4,4,4,4,4,
             5,5,5,5,5,5,5,5,5,5,5,5,5,5,5,5,
             5,5,5,5,5,5,5,5,5,5,5,5,5,5,5,5,
             6,6,6,6,6,6,6,6,6,6,6,6,6,6,6,6,
             6,6,6,6,6,6,6,6,6,6,6,6,6,6,6,6,
             6,6,6,6,6,6,6,6,6,6,6,6,6,6,6,6,
             6,6,6,6,6,6,6,6,6,6,6,6,6,6,6,6,
             7,7,7,7,7,7,7,7,7,7,7,7,7,7,7,7,
             7,7,7,7,7,7,7,7,7,7,7,7,7,7,7,7,
             7,7,7,7,7,7,7,7,7,7,7,7,7,7,7,7,
             7,7,7,7,7,7,7,7,7,7,7,7,7,7,7,7,
             7,7,7,7,7,7,7,7,7,7,7,7,7,7,7,7,
             7,7,7,7,7,7,7,7,7,7,7,7,7,7,7,7,
             7,7,7,7,7,7,7,7,7,7,7,7,7,7,7,7,
             7,7,7,7,7,7,7,7,7,7,7,7,7,7,7,7};

         size_t i;
         if (startBit>=fNbits) startBit = fNbits-1;
         size_t startByte = startBit/8;
         size_t ibit = startBit%8;
         if (ibit<7) {
            for (i=ibit+1;i>0;i--) {
               if ((fData[startByte] & (1<<(i-1))) != 0) return 8*startByte+i-1;
            }
            startByte--;
         }
         for(i=startByte+1; i>0; i--) {
            if (fData[i-1] != 0) return 8*(i-1) + fbits[fData[i-1]];
         }
         return fNbits;
      }
      size_t  GetNbits()      const { return fNbits; }
      size_t  GetNbytes()     const { return fData.fN; }

      bool  operator==(const BitSet &other) const
      {
         // Compare object.

         if (fNbits == other.fNbits) {
            return !memcmp(fData.GetValues(), other.fData.GetValues(), (fNbits+7)>>3);
         } else if (fNbits <  other.fNbits) {
            return !memcmp(fData.GetValues(), other.fData.GetValues(), (fNbits+7)>>3) && other.FirstSetBit(fNbits) == other.fNbits;
         } else {
            return !memcmp(fData.GetValues(), other.fData.GetValues(), (other.fNbits+7)>>3) && FirstSetBit(other.fNbits) == fNbits;
         }
      }
      bool  operator!=(const BitSet &other) const { return !(*this==other); }
   };

   inline bool operator&(const BitSet::reference& lhs, const BitSet::reference& rhs)
   {
      return (bool)lhs & rhs;
   }

   inline bool operator|(const BitSet::reference& lhs, const BitSet::reference& rhs)
   {
      return (bool)lhs | rhs;
   }

   inline bool operator^(const BitSet::reference& lhs, const BitSet::reference& rhs)
   {
      return (bool)lhs ^ rhs;
   }

}

#if defined(GCC_DIAG_POP_NEEDED)

#pragma GCC diagnostic pop
#undef GCC_DIAG_POP_NEEDED

#endif

#endif<|MERGE_RESOLUTION|>--- conflicted
+++ resolved
@@ -221,14 +221,8 @@
       // Enumerate the part of the private interface, we want to expose.
       using Base_t::MakeCopy;
       using Base_t::MakeCopyAt;
-<<<<<<< HEAD
-      using Base_t::MakeInstance;
-      using Base_t::MakeInstanceAt;
-      using Base_t::ReleaseInstance;
-=======
       using Base_t::ReleaseInstance;
       using Base_t::SizeOf;
->>>>>>> b815fd3f
 
       // This replaces the dummy constructor to make sure that I/O can be
       // performed while the user is only allowed to use the static maker

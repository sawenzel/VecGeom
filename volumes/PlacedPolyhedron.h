/// \file PlacedPolyhedron.h
/// \author Johannes de Fine Licht (johannes.definelicht@cern.ch)

#ifndef VECGEOM_VOLUMES_PLACEDPOLYHEDRON_H_
#define VECGEOM_VOLUMES_PLACEDPOLYHEDRON_H_

#include "base/Global.h"
#include "backend/Backend.h"

#include "volumes/PlacedVolume.h"
#include "volumes/UnplacedPolyhedron.h"

namespace vecgeom {

VECGEOM_DEVICE_FORWARD_DECLARE( class PlacedPolyhedron; )
VECGEOM_DEVICE_DECLARE_CONV( PlacedPolyhedron );

inline namespace VECGEOM_IMPL_NAMESPACE {

class PlacedPolyhedron : public VPlacedVolume {

public:

    typedef UnplacedPolyhedron UnplacedShape_t;

#ifndef VECGEOM_NVCC

  PlacedPolyhedron(char const *const label,
            LogicalVolume const *const logicalVolume,
            Transformation3D const *const transformation,
            PlacedBox const *const boundingBox)
      : VPlacedVolume(label, logicalVolume, transformation, boundingBox) {}

  PlacedPolyhedron(LogicalVolume const *const logicalVolume,
            Transformation3D const *const transformation,
            PlacedBox const *const boundingBox)
      : PlacedPolyhedron("", logicalVolume, transformation, boundingBox) {}

#else

  __device__
  PlacedPolyhedron(LogicalVolume const *const logicalVolume,
            Transformation3D const *const transformation,
            PlacedBox const *const boundingBox,
            const int id)
      : VPlacedVolume(logicalVolume, transformation, boundingBox, id) {}

#endif

  VECGEOM_CUDA_HEADER_BOTH
  virtual ~PlacedPolyhedron() {}

  // Accessors

  VECGEOM_CUDA_HEADER_BOTH
  UnplacedPolyhedron const* GetUnplacedVolume() const {
    return static_cast<UnplacedPolyhedron const *>(
        GetLogicalVolume()->unplaced_volume());
  }

  VECGEOM_CUDA_HEADER_BOTH
  VECGEOM_INLINE
  int GetSideCount() const { return GetUnplacedVolume()->GetSideCount(); }

  VECGEOM_CUDA_HEADER_BOTH
  VECGEOM_INLINE
  int GetZSegmentCount() const {
    return GetUnplacedVolume()->GetZSegmentCount();
  }

  VECGEOM_CUDA_HEADER_BOTH
  VECGEOM_INLINE
  bool HasInnerRadii() const { return GetUnplacedVolume()->HasInnerRadii(); }

  VECGEOM_CUDA_HEADER_BOTH
  VECGEOM_INLINE
  bool HasPhiCutout() const { return GetUnplacedVolume()->HasPhiCutout(); }

  VECGEOM_CUDA_HEADER_BOTH
  VECGEOM_INLINE
  ZSegment const& GetZSegment(int index) const {
    return GetUnplacedVolume()->GetZSegment(index);
  }

  VECGEOM_CUDA_HEADER_BOTH
  VECGEOM_INLINE
  Array<ZSegment> const& GetZSegments() const {
    return GetUnplacedVolume()->GetZSegments();
  }

  VECGEOM_CUDA_HEADER_BOTH
  VECGEOM_INLINE
  Array<Precision> const& GetZPlanes() const {
    return GetUnplacedVolume()->GetZPlanes();
  }

  VECGEOM_CUDA_HEADER_BOTH
  VECGEOM_INLINE
  Array<Precision> const& GetRMin() const {
    return GetUnplacedVolume()->GetRMin();
  }

  VECGEOM_CUDA_HEADER_BOTH
  VECGEOM_INLINE
  Array<Precision> const& GetRMax() const {
    return GetUnplacedVolume()->GetRMax();
  }

  VECGEOM_CUDA_HEADER_BOTH
  VECGEOM_INLINE
  Vector3D<Precision> GetPhiSection(int i) const {
    return GetUnplacedVolume()->GetPhiSection(i);
  }

  VECGEOM_CUDA_HEADER_BOTH
  VECGEOM_INLINE
  SOA3D<Precision> const& GetPhiSections() const {
    return GetUnplacedVolume()->GetPhiSections();
  }

  VECGEOM_CUDA_HEADER_BOTH
  VECGEOM_INLINE
  Precision GetPhiStart() const {
    return GetUnplacedVolume()->GetPhiStart();
  }

  VECGEOM_CUDA_HEADER_BOTH
  VECGEOM_INLINE
  Precision GetPhiEnd() const {
    return GetUnplacedVolume()->GetPhiEnd();
  }

  VECGEOM_CUDA_HEADER_BOTH
  VECGEOM_INLINE
  Precision GetPhiDelta() const {
    return GetUnplacedVolume()->GetPhiDelta();
  }

  VECGEOM_CUDA_HEADER_BOTH
<<<<<<< HEAD
  Precision Capacity() {
      return GetUnplacedVolume()->Capacity();
  }

=======
  virtual Precision Capacity() {
      return GetUnplacedVolume()->Capacity();
  }

#ifdef VECGEOM_USOLIDS
  void Extent(Vector3D<Precision>& aMin, Vector3D<Precision>& aMax) const {
    GetUnplacedVolume()->Extent(aMin, aMax);
  }
#endif
>>>>>>> d850ebc1

  VECGEOM_CUDA_HEADER_BOTH
  int PhiSegmentIndex(Vector3D<Precision> const &point) const;

  // CUDA specific

  virtual int memory_size() const { return sizeof(*this); }

  // Comparison specific
#ifndef VECGEOM_NVCC
  virtual VPlacedVolume const* ConvertToUnspecialized() const;
#ifdef VECGEOM_ROOT
  virtual TGeoShape const* ConvertToRoot() const;
#endif
#ifdef VECGEOM_USOLIDS
  virtual ::VUSolid const* ConvertToUSolids() const;
#endif
#ifdef VECGEOM_GEANT4
  virtual G4VSolid const* ConvertToGeant4() const;
#endif
#endif // VECGEOM_NVCC

};

} // End inline namespace

} // End global namespace

#endif // VECGEOM_VOLUMES_PLACEDPOLYHEDRON_H_<|MERGE_RESOLUTION|>--- conflicted
+++ resolved
@@ -137,12 +137,6 @@
   }
 
   VECGEOM_CUDA_HEADER_BOTH
-<<<<<<< HEAD
-  Precision Capacity() {
-      return GetUnplacedVolume()->Capacity();
-  }
-
-=======
   virtual Precision Capacity() {
       return GetUnplacedVolume()->Capacity();
   }
@@ -152,7 +146,6 @@
     GetUnplacedVolume()->Extent(aMin, aMax);
   }
 #endif
->>>>>>> d850ebc1
 
   VECGEOM_CUDA_HEADER_BOTH
   int PhiSegmentIndex(Vector3D<Precision> const &point) const;

/*
 * UnplacedPolycone.h
 *
 *  Created on: Dec 8, 2014
 *      Author: swenzel
 */


#ifndef VECGEOM_VOLUMES_UNPLACEDPOLYCONE_H_
#define VECGEOM_VOLUMES_UNPLACEDPOLYCONE_H_

#include "base/Global.h"
#include "base/AlignedBase.h"
#include "base/Vector3D.h"
#include "volumes/UnplacedVolume.h"
#include "volumes/UnplacedCone.h"
#include "base/Vector.h"

namespace vecgeom {

VECGEOM_DEVICE_FORWARD_DECLARE( class UnplacedPolycone; )
VECGEOM_DEVICE_DECLARE_CONV( UnplacedPolycone );

VECGEOM_DEVICE_FORWARD_DECLARE( class PolyconeSection; )
VECGEOM_DEVICE_DECLARE_CONV( PolyconeSection );


inline namespace VECGEOM_IMPL_NAMESPACE {

// helper structure to encapsulate a section
struct PolyconeSection
{
   VECGEOM_CUDA_HEADER_BOTH
   PolyconeSection()
      : fSolid(0), fShift(0.0), fTubular(0), fConvex(0)
   {}

   VECGEOM_CUDA_HEADER_BOTH
   ~PolyconeSection() = default;
   
   UnplacedCone *fSolid;
   double fShift;
   bool fTubular;
<<<<<<< HEAD
   bool fConvex; // TURE if all points in section are concave in regards to whole polycone, will be determined
=======
   bool fConvex; // TRUE if all points in section are concave in regards to whole polycone, will be determined
>>>>>>> d850ebc1
};


//typedef std::vector<PolyconeSection> vec;
//typedef Vector<PolyconeSection> vec;

class UnplacedPolycone : public VUnplacedVolume, public AlignedBase {

public:
    // the members
    // for the phi section --> will be replaced by a wedge
    Precision fStartPhi;
    Precision fDeltaPhi;
    Precision fEndPhi;

    int fNz;
    //Precision * fRmin;
    //Precision * fRmax;
    //Precision * fZ;

    // actual internal storage
    Vector<PolyconeSection> fSections;
    Vector<double> fZs;

public:
    VECGEOM_CUDA_HEADER_BOTH
    void Init(
         double phiStart,        // initial phi starting angle
         double phiTotal,        // total phi angle
         int numZPlanes,         // number of z planes
         const double zPlane[],  // position of z planes
         const double rInner[],  // tangent distance to inner surface
         const double rOuter[]);

    // the constructor
    VECGEOM_CUDA_HEADER_BOTH
    UnplacedPolycone( Precision phistart, Precision deltaphi,
            int Nz, Precision * rmin,
            Precision * rmax, Precision * z ) :
                fStartPhi(phistart),
                fDeltaPhi(deltaphi),
                fNz(Nz),
      //          fRmin(rmin),
                //fRmax(rmax),
                //fZ(z),
                fSections(),
                fZs()
                {

        // init internal members
        Init(phistart, deltaphi, Nz, z, rmin, rmax);
    }

    VECGEOM_CUDA_HEADER_BOTH
    int GetNz() const {return fNz;}

    VECGEOM_CUDA_HEADER_BOTH
    int GetNSections() const {return fSections.size();}

    VECGEOM_CUDA_HEADER_BOTH
    Precision GetStartPhi() const {return fStartPhi;}
    VECGEOM_CUDA_HEADER_BOTH
    Precision GetDeltaPhi() const {return fDeltaPhi;}
    VECGEOM_CUDA_HEADER_BOTH
    Precision GetEndPhi() const {return fStartPhi+fDeltaPhi;}

    VECGEOM_CUDA_HEADER_BOTH
    int GetSectionIndex( Precision zposition ) const {
     //TODO: consider bindary search
     if( zposition < fZs[0] ) return -1;
     for(int i=0;i<GetNSections();++i)
       {
           if( zposition >= fZs[i] && zposition <= fZs[i+1] )
                return i;
       }
     return -2;
    }

    VECGEOM_CUDA_HEADER_BOTH
    PolyconeSection const & GetSection( Precision zposition ) const {
        //TODO: consider bindary search
        int i = GetSectionIndex(zposition);
        return fSections[i];
    }

    VECGEOM_CUDA_HEADER_BOTH
    // GetSection if index is known
    PolyconeSection const & GetSection( int index ) const {
      return fSections[index];
    }

    //#ifdef VECGEOM_USOLIDS
    VECGEOM_CUDA_HEADER_BOTH
    Precision Capacity() const
    {
        Precision cubicVolume = 0.;
        for (int i = 0; i < GetNSections(); i++)
        {
            PolyconeSection const& section = fSections[i];
            cubicVolume += section.fSolid->Capacity();
        }
        return cubicVolume;
    }
    VECGEOM_CUDA_HEADER_BOTH
    Precision SurfaceArea() const;

    VECGEOM_CUDA_HEADER_BOTH
    bool Normal(Vector3D<Precision> const& point, Vector3D<Precision>& norm) const;
    VECGEOM_CUDA_HEADER_BOTH
    void Extent(Vector3D<Precision> & aMin, Vector3D<Precision> & aMax) const;

#ifndef VECGEOM_NVCC
    Vector3D<Precision> GetPointOnSurface() const;

 // Methods for random point generation
    VECGEOM_CUDA_HEADER_BOTH
    Vector3D<Precision> GetPointOnCone(Precision fRmin1, Precision fRmax1,
                            Precision fRmin2, Precision fRmax2,
                            Precision zOne,   Precision zTwo,
                            Precision& totArea) const;
    VECGEOM_CUDA_HEADER_BOTH
    Vector3D<Precision> GetPointOnTubs(Precision fRMin, Precision fRMax,
                            Precision zOne,  Precision zTwo,
                            Precision& totArea) const;
    VECGEOM_CUDA_HEADER_BOTH
    Vector3D<Precision> GetPointOnCut(Precision fRMin1, Precision fRMax1,
                           Precision fRMin2, Precision fRMax2,
                           Precision zOne,   Precision zTwo,
                           Precision& totArea) const;
    VECGEOM_CUDA_HEADER_BOTH
    Vector3D<Precision> GetPointOnRing(Precision fRMin, Precision fRMax,
                            Precision fRMin2, Precision fRMax2,
                            Precision zOne) const;
#endif
    //#endif

    // a method to reconstruct "plane" section arrays for z, rmin and rmax
    template<typename PushableContainer>
    void ReconstructSectionArrays(PushableContainer & z,
            PushableContainer & rmin,
            PushableContainer & rmax) const;


    // these methods are required by VUnplacedVolume
    //
public:
    virtual int memory_size() const { return sizeof(*this); }

    VECGEOM_CUDA_HEADER_BOTH
    virtual void Print() const;

    template <TranslationCode transCodeT, RotationCode rotCodeT>
    VECGEOM_CUDA_HEADER_DEVICE
    static VPlacedVolume* Create(LogicalVolume const *const logical_volume,
                                 Transformation3D const *const transformation,
    #ifdef VECGEOM_NVCC
                                 const int id,
    #endif
                                 VPlacedVolume *const placement = NULL);


    #ifdef VECGEOM_CUDA_INTERFACE
      virtual size_t DeviceSizeOf() const { return DevicePtr<cuda::UnplacedPolycone>::SizeOf(); }
      virtual DevicePtr<cuda::VUnplacedVolume> CopyToGpu() const;
      virtual DevicePtr<cuda::VUnplacedVolume> CopyToGpu(DevicePtr<cuda::VUnplacedVolume> const gpu_ptr) const;
    #endif

    private:

      virtual void Print(std::ostream &os) const;

      VECGEOM_CUDA_HEADER_DEVICE
      virtual VPlacedVolume* SpecializedVolume(
          LogicalVolume const *const volume,
          Transformation3D const *const transformation,
          const TranslationCode trans_code, const RotationCode rot_code,
    #ifdef VECGEOM_NVCC
          const int id,
    #endif
          VPlacedVolume *const placement = NULL) const;


}; // end class UnplacedPolycone

template<typename PushableContainer>
void UnplacedPolycone::ReconstructSectionArrays(PushableContainer & z,
        PushableContainer & rmin,
        PushableContainer & rmax) const {

      double prevrmin, prevrmax;
      bool putlowersection=true;
      for(int i=0;i< GetNSections();++i){
          UnplacedCone const * cone = GetSection(i).fSolid;
          if( putlowersection ){
            rmin.push_back(cone->GetRmin1());
            rmax.push_back(cone->GetRmax1());
            z.push_back(-cone->GetDz() + GetSection(i).fShift);
          }
          rmin.push_back(cone->GetRmin2());
          rmax.push_back(cone->GetRmax2());
          z.push_back(cone->GetDz() + GetSection(i).fShift);

          prevrmin = cone->GetRmin2();
          prevrmax = cone->GetRmax2();

          // take care of a possible discontinuity
          if( i < GetNSections()-1 && ( prevrmin != GetSection(i+1).fSolid->GetRmin1()
             || prevrmax != GetSection(i+1).fSolid->GetRmax1() ) ) {
             putlowersection = true;
          }
          else{
             putlowersection = false;
          }
      }
}

} // end inline namespace

} // end vecgeom namespace

#endif /* VECGEOM_VOLUMES_UNPLACEDPOLYCONE_H_ */<|MERGE_RESOLUTION|>--- conflicted
+++ resolved
@@ -41,11 +41,7 @@
    UnplacedCone *fSolid;
    double fShift;
    bool fTubular;
-<<<<<<< HEAD
-   bool fConvex; // TURE if all points in section are concave in regards to whole polycone, will be determined
-=======
    bool fConvex; // TRUE if all points in section are concave in regards to whole polycone, will be determined
->>>>>>> d850ebc1
 };
 
 

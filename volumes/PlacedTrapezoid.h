/*
 * @file   volumes/PlacedTrapezoid.h
 * @author Guilherme Lima (lima 'at' fnal 'dot' gov)
 *
 * 2014-05-01 - Created, based on the Parallelepiped draft
 */

#ifndef VECGEOM_VOLUMES_PLACEDTRAPEZOID_H_
#define VECGEOM_VOLUMES_PLACEDTRAPEZOID_H_

#include "base/Global.h"
#include "volumes/PlacedVolume.h"
#include "volumes/UnplacedTrapezoid.h"

namespace VECGEOM_NAMESPACE {

class PlacedTrapezoid : public VPlacedVolume {

public:

  typedef UnplacedTrapezoid UnplacedShape_t;

#ifndef VECGEOM_NVCC

  PlacedTrapezoid(char const *const label,
                  LogicalVolume const *const logical_volume,
                  Transformation3D const *const transformation,
                  PlacedBox const *const boundingBox)
      : VPlacedVolume(label, logical_volume, transformation, boundingBox) {}

  PlacedTrapezoid(LogicalVolume const *const logical_volume,
                  Transformation3D const *const transformation,
                  PlacedBox const *const boundingBox)
    : PlacedTrapezoid("", logical_volume, transformation, boundingBox) {}

#else

  __device__
  PlacedTrapezoid(LogicalVolume const *const logical_volume,
                  Transformation3D const *const transformation,
                  PlacedBox const *const boundingBox, const int id)
      : VPlacedVolume(logical_volume, transformation, boundingBox, id) {}

#endif

  virtual ~PlacedTrapezoid();

  /// Accessors
  /// @{

  /* Retrieves the unplaced volume pointer from the logical volume and casts it
   * to an unplaced trapezoid.
   */
  VECGEOM_CUDA_HEADER_BOTH
  UnplacedTrapezoid const* GetUnplacedVolume() const {
    return static_cast<UnplacedTrapezoid const *>(
        logical_volume()->unplaced_volume());
  }

<<<<<<< HEAD
  VECGEOM_CUDA_HEADER_BOTH
  Precision GetDz() const { return GetUnplacedVolume()->GetDz(); }

  VECGEOM_CUDA_HEADER_BOTH
  Precision GetTheta() const { return GetUnplacedVolume()->GetTheta(); }

  VECGEOM_CUDA_HEADER_BOTH
  Precision GetPhi() const { return GetUnplacedVolume()->GetPhi(); }

  VECGEOM_CUDA_HEADER_BOTH
  Precision GetDy1() const { return GetUnplacedVolume()->GetDy1(); }

  VECGEOM_CUDA_HEADER_BOTH
  Precision GetDx1() const { return GetUnplacedVolume()->GetDx1(); }

  VECGEOM_CUDA_HEADER_BOTH
  Precision GetDx2() const { return GetUnplacedVolume()->GetDx2(); }

  VECGEOM_CUDA_HEADER_BOTH
  Precision GetTanAlpha1() const { return GetUnplacedVolume()->GetTanAlpha1(); }

  VECGEOM_CUDA_HEADER_BOTH
  Precision GetDy2() const { return GetUnplacedVolume()->GetDy2(); }

  VECGEOM_CUDA_HEADER_BOTH
  Precision GetDx3() const { return GetUnplacedVolume()->GetDx3(); }

  VECGEOM_CUDA_HEADER_BOTH
  Precision GetDx4() const { return GetUnplacedVolume()->GetDx4(); }

  VECGEOM_CUDA_HEADER_BOTH
  Precision GetTanAlpha2() const { return GetUnplacedVolume()->GetTanAlpha2(); }

  VECGEOM_CUDA_HEADER_BOTH
  Precision GetAlpha1() const { return GetUnplacedVolume()->GetAlpha1(); }

  VECGEOM_CUDA_HEADER_BOTH
  Precision GetAlpha2() const { return GetUnplacedVolume()->GetAlpha2(); }

  VECGEOM_CUDA_HEADER_BOTH
  Precision Capacity() const { return GetUnplacedVolume()->Capacity(); }

  VECGEOM_CUDA_HEADER_BOTH
  Precision SurfaceArea() const { return GetUnplacedVolume()->SurfaceArea();}

#ifdef VECGEOM_USOLIDS
  VECGEOM_CUDA_HEADER_BOTH
  bool Normal(Vector3D<Precision> const & point, Vector3D<Precision> & normal ) const {
    return GetUnplacedVolume()->Normal(point, normal);
  }

  VECGEOM_CUDA_HEADER_BOTH
  void Extent(Vector3D<Precision>& aMin, Vector3D<Precision>& aMax) const {
    GetUnplacedVolume()->Extent(aMin, aMax);
  }

  VECGEOM_CUDA_HEADER_BOTH
  Vector3D<Precision>  GetPointOnSurface() const {
    return GetUnplacedVolume()->GetPointOnSurface();
  }
#endif

  VECGEOM_CUDA_HEADER_BOTH
  void ComputeBoundingBox();

  VECGEOM_CUDA_HEADER_BOTH
  std::string GetEntityType() const { return GetUnplacedVolume()->GetEntityType() ;}

  VECGEOM_CUDA_HEADER_BOTH
  void GetParameterList() const { return GetUnplacedVolume()->GetParameterList() ;}

  VECGEOM_CUDA_HEADER_BOTH
  VUSolid* Clone() const;

  VECGEOM_CUDA_HEADER_BOTH
  std::ostream& StreamInfo(std::ostream &os) const { return GetUnplacedVolume()->StreamInfo(os) ;}


#ifdef VECGEOM_BENCHMARK
=======
#ifndef VECGEOM_NVCC
>>>>>>> 648eff88
  virtual VPlacedVolume const* ConvertToUnspecialized() const;
#ifdef VECGEOM_ROOT
  virtual TGeoShape const* ConvertToRoot() const;
#endif
#ifdef VECGEOM_USOLIDS
  virtual ::VUSolid const* ConvertToUSolids() const;
#endif
#ifdef VECGEOM_GEANT4
  virtual G4VSolid const* ConvertToGeant4() const;
#endif
#endif // VECGEOM_NVCC

#ifdef VECGEOM_CUDA_INTERFACE
  virtual VPlacedVolume* CopyToGpu(LogicalVolume const *const logical_volume,
                                   Transformation3D const *const transformation,
                                   VPlacedVolume *const gpu_ptr) const;
  virtual VPlacedVolume* CopyToGpu(
      LogicalVolume const *const logical_volume,
      Transformation3D const *const transformation) const;
#endif

protected:

  // static PlacedBox* make_bounding_box(LogicalVolume const *const logical_volume,
  //                                     Transformation3D const *const transformation) {

  //   UnplacedTrapezoid const *const utrap = static_cast<UnplacedTrapezoid const *const>(logical_volume->unplaced_volume());
  //   UnplacedBox const *const unplaced_bbox = new UnplacedBox(
  //     std::max(std::max(utrap->GetDx1(),utrap->GetDx2()),std::max(utrap->GetDx3(),utrap->GetDx4())),
  //     std::max(utrap->GetDy1(),utrap->GetDy2()), utrap->GetDz());
  //   LogicalVolume const *const box_volume =  new LogicalVolume(unplaced_bbox);
  //   return new PlacedBox(box_volume, transformation);
  // }

}; // end of class PlacedTrapezoid

} // End global namespace

#endif // VECGEOM_VOLUMES_PLACEDTRAPEZOID_H_<|MERGE_RESOLUTION|>--- conflicted
+++ resolved
@@ -57,7 +57,6 @@
         logical_volume()->unplaced_volume());
   }
 
-<<<<<<< HEAD
   VECGEOM_CUDA_HEADER_BOTH
   Precision GetDz() const { return GetUnplacedVolume()->GetDz(); }
 
@@ -136,10 +135,7 @@
   std::ostream& StreamInfo(std::ostream &os) const { return GetUnplacedVolume()->StreamInfo(os) ;}
 
 
-#ifdef VECGEOM_BENCHMARK
-=======
 #ifndef VECGEOM_NVCC
->>>>>>> 648eff88
   virtual VPlacedVolume const* ConvertToUnspecialized() const;
 #ifdef VECGEOM_ROOT
   virtual TGeoShape const* ConvertToRoot() const;

/// @file UnplacedTrd.h
/// @author Georgios Bitzes (georgios.bitzes@cern.ch)

#ifndef VECGEOM_VOLUMES_UNPLACEDTRD_H_
#define VECGEOM_VOLUMES_UNPLACEDTRD_H_

#include "base/Global.h"
#include "base/AlignedBase.h"
#include "volumes/UnplacedVolume.h"

namespace vecgeom {

VECGEOM_DEVICE_FORWARD_DECLARE( class UnplacedTrd; )
VECGEOM_DEVICE_DECLARE_CONV( UnplacedTrd );

inline namespace VECGEOM_IMPL_NAMESPACE {

class UnplacedTrd : public VUnplacedVolume, public AlignedBase {
private:
  // trd defining parameters
  Precision fDX1;   //Half-length along x at the surface positioned at -dz
  Precision fDX2;   //Half-length along x at the surface positioned at +dz
  Precision fDY1;   //Half-length along y at the surface positioned at -dz
  Precision fDY2;   //Half-length along y at the surface positioned at +dz
  Precision fDZ;    //Half-length along z axis

  // cached values
  Precision fX2minusX1;
  Precision fY2minusY1;
  Precision fDZtimes2;
  Precision fHalfX1plusX2;
  Precision fHalfY1plusY2;
  Precision fCalfX, fCalfY;

  Precision fFx, fFy;

  VECGEOM_CUDA_HEADER_BOTH
  void calculateCached() {
    fX2minusX1 = fDX2 - fDX1;
    fY2minusY1 = fDY2 - fDY1;
    fHalfX1plusX2 = 0.5 * (fDX1 + fDX2);
    fHalfY1plusY2 = 0.5 * (fDY1 + fDY2);

    fDZtimes2 = fDZ * 2;

    fFx = 0.5*(fDX1 - fDX2)/fDZ;
    fFy = 0.5*(fDY1 - fDY2)/fDZ;

    fCalfX = 1./Sqrt(1.0+fFx*fFx);
    fCalfY = 1./Sqrt(1.0+fFy*fFy);
  }

public:
  // special case Trd1 when dY1 == dY2
  VECGEOM_CUDA_HEADER_BOTH
  UnplacedTrd(const Precision dx1, const Precision dx2, const Precision dy1, const Precision dz) :
  fDX1(dx1), fDX2(dx2), fDY1(dy1), fDY2(dy1), fDZ(dz),
fX2minusX1(0),
fY2minusY1(0),
fDZtimes2(0),
fHalfX1plusX2(0),
fHalfY1plusY2(0),
fCalfX(0),
fCalfY(0),
fFx(0),
fFy(0)
{
    calculateCached();
  }

  // general case
  VECGEOM_CUDA_HEADER_BOTH
  UnplacedTrd(const Precision dx1, const Precision dx2, const Precision dy1, const Precision dy2, const Precision dz) :
  fDX1(dx1), fDX2(dx2), fDY1(dy1), fDY2(dy2), fDZ(dz),
fX2minusX1(0),
fY2minusY1(0),
fDZtimes2(0),
fHalfX1plusX2(0),
fHalfY1plusY2(0),
fCalfX(0),
fCalfY(0),
fFx(0),
fFy(0)
 {
    calculateCached();
  }

  VECGEOM_CUDA_HEADER_BOTH
  VECGEOM_INLINE
  Precision dx1() const { return fDX1; }

  VECGEOM_CUDA_HEADER_BOTH
  VECGEOM_INLINE
  Precision dx2() const { return fDX2; }

  VECGEOM_CUDA_HEADER_BOTH
  VECGEOM_INLINE
  Precision dy1() const { return fDY1; }

  VECGEOM_CUDA_HEADER_BOTH
  VECGEOM_INLINE
  Precision dy2() const { return fDY2; }

  VECGEOM_CUDA_HEADER_BOTH
  VECGEOM_INLINE
  Precision dz() const { return fDZ; }

  VECGEOM_CUDA_HEADER_BOTH
  VECGEOM_INLINE
  Precision x2minusx1() const { return fX2minusX1; }

  VECGEOM_CUDA_HEADER_BOTH
  VECGEOM_INLINE
  Precision y2minusy1() const { return fY2minusY1; }

  VECGEOM_CUDA_HEADER_BOTH
  VECGEOM_INLINE
  Precision halfx1plusx2() const { return fHalfX1plusX2; }

  VECGEOM_CUDA_HEADER_BOTH
  VECGEOM_INLINE
  Precision halfy1plusy2() const { return fHalfY1plusY2; }

  VECGEOM_CUDA_HEADER_BOTH
  VECGEOM_INLINE
  Precision dztimes2() const { return fDZtimes2; }

  VECGEOM_CUDA_HEADER_BOTH
  VECGEOM_INLINE
  Precision fx() const { return fFx; }

  VECGEOM_CUDA_HEADER_BOTH
  VECGEOM_INLINE
  Precision fy() const { return fFy; }

  VECGEOM_CUDA_HEADER_BOTH
  VECGEOM_INLINE
  Precision calfx() const { return fCalfX; }

  VECGEOM_CUDA_HEADER_BOTH
  VECGEOM_INLINE
  Precision calfy() const { return fCalfY; }

  virtual int memory_size() const { return sizeof(*this); }

  VECGEOM_CUDA_HEADER_BOTH
  void Extent(Vector3D<Precision> & min, Vector3D<Precision> & max ) const {
      min = Vector3D<Precision>(-std::max(fDX1, fDX2), -std::max(fDY1, fDY2), -fDZ);
      max = Vector3D<Precision>(std::max(fDY1, fDX2), std::max(fDY1, fDY2), fDZ);
  }


#ifndef VECGEOM_NVCC
  // Computes capacity of the shape in [length^3]
  Precision Capacity() const;

  Precision SurfaceArea() const;

  Precision GetPlusXArea() const { //  Area in +x direction 
	  return (fDZ * (fDY1 + fDY2));
  }
  
  Precision GetMinusXArea() const {  // Area in -x direction
	  return (fDZ * (fDY1 + fDY2));
  }

  Precision GetPlusYArea() const {    // Area in +y direction
	  return (fDZ * (fDX1 + fDX2));
  }
  
  Precision GetMinusYArea() const {  // Area in -y direction
      return (fDZ * (fDX1 + fDX2));
  }  

  Precision GetPlusZArea() const {   // Area in +Z
      return (fDX2 * fDY2);
  }
  
  Precision GetMinusZArea() const {  // Area in -Z
      return (fDX1 * fDY1);
  }
 
  int ChooseSurface() const;

  Vector3D<Precision> GetPointOnSurface() const;

  bool Normal(Vector3D<Precision> const& point, Vector3D<Precision>& normal) const;

<<<<<<< HEAD
  //void Extent(Vector3D<Precision>& aMin, Vector3D<Precision>& aMax) const;
=======
  Precision SurfaceArea() const;
>>>>>>> a0221238

#endif

  VECGEOM_CUDA_HEADER_BOTH
  virtual void Print() const;

  template <TranslationCode transCodeT, RotationCode rotCodeT>
  VECGEOM_CUDA_HEADER_DEVICE
  static VPlacedVolume* Create(LogicalVolume const *const logical_volume,
                               Transformation3D const *const transformation,
#ifdef VECGEOM_NVCC
                               const int id,
#endif
                               VPlacedVolume *const placement = NULL);

#ifdef VECGEOM_CUDA_INTERFACE
  virtual size_t DeviceSizeOf() const { return DevicePtr<cuda::UnplacedTrd>::SizeOf(); }
  virtual DevicePtr<cuda::VUnplacedVolume> CopyToGpu() const;
  virtual DevicePtr<cuda::VUnplacedVolume> CopyToGpu(DevicePtr<cuda::VUnplacedVolume> const gpu_ptr) const;
#endif

private:

  virtual void Print(std::ostream &os) const;

  VECGEOM_CUDA_HEADER_DEVICE
  virtual VPlacedVolume* SpecializedVolume(
      LogicalVolume const *const volume,
      Transformation3D const *const transformation,
      const TranslationCode trans_code, const RotationCode rot_code,
#ifdef VECGEOM_NVCC
      const int id,
#endif
      VPlacedVolume *const placement = NULL) const;
};

} } // end global namespace

#endif // VECGEOM_VOLUMES_UNPLACEDTRD_H_<|MERGE_RESOLUTION|>--- conflicted
+++ resolved
@@ -186,11 +186,8 @@
 
   bool Normal(Vector3D<Precision> const& point, Vector3D<Precision>& normal) const;
 
-<<<<<<< HEAD
   //void Extent(Vector3D<Precision>& aMin, Vector3D<Precision>& aMax) const;
-=======
   Precision SurfaceArea() const;
->>>>>>> a0221238
 
 #endif
 

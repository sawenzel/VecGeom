//===-- volumes/PlacedParaboloid.h - Instruction class definition -------*- C++ -*-===//
//
//                     GeantV - VecGeom
//
// This file is distributed under the LGPL
// License. See LICENSE.TXT for details.
//
//===----------------------------------------------------------------------===//
///
/// \file volumes/PlacedParaboloid.h 
/// \author Marilena Bandieramonte (marilena.bandieramonte@cern.ch)
/// \brief This file contains the declaration of the PlacedParaboloid class
//===----------------------------------------------------------------------===//


#ifndef VECGEOM_VOLUMES_PLACEDPARABOLOID_H_
#define VECGEOM_VOLUMES_PLACEDPARABOLOID_H_

#include "base/Global.h"
#include "volumes/PlacedVolume.h"
#include "volumes/UnplacedParaboloid.h"
#ifdef USOLIDS
class VUSOLID;
#endif

namespace VECGEOM_NAMESPACE {

class PlacedParaboloid : public VPlacedVolume {

public:

  typedef UnplacedParaboloid UnplacedShape_t;

#ifndef VECGEOM_NVCC

  PlacedParaboloid(char const *const label,
                   LogicalVolume const *const logical_volume,
                   Transformation3D const *const transformation,
                   PlacedBox const *const boundingBox)
      : VPlacedVolume(label, logical_volume, transformation, boundingBox) {}

  PlacedParaboloid(LogicalVolume const *const logical_volume,
                   Transformation3D const *const transformation,
                   PlacedBox const *const boundingBox)
      : PlacedParaboloid("", logical_volume, transformation, boundingBox) {}

#else

  __device__
  PlacedParaboloid(LogicalVolume const *const logical_volume,
                   Transformation3D const *const transformation,
                   PlacedBox const *const boundingBox, const int id)
      : VPlacedVolume(logical_volume, transformation, boundingBox, id) {}

#endif

    virtual ~PlacedParaboloid() {}
    VECGEOM_CUDA_HEADER_BOTH
    UnplacedParaboloid const* GetUnplacedVolume() const {
        return static_cast<UnplacedParaboloid const *>(
        logical_volume()->unplaced_volume());
    }
    
    VECGEOM_CUDA_HEADER_BOTH
    UnplacedParaboloid * GetUnplacedVolumeNonConst() const {
        return static_cast<UnplacedParaboloid *>(const_cast<VUnplacedVolume *>(
            logical_volume()->unplaced_volume()));
    }
    
    VECGEOM_CUDA_HEADER_BOTH
    Precision GetRlo() const { return GetUnplacedVolume()->GetRlo(); }
    
    VECGEOM_CUDA_HEADER_BOTH
    Precision GetRhi() const { return GetUnplacedVolume()->GetRhi(); }
    
    VECGEOM_CUDA_HEADER_BOTH
    Precision GetDz() const { return GetUnplacedVolume()->GetDz(); }
    
    VECGEOM_CUDA_HEADER_BOTH
    Precision GetA() const { return GetUnplacedVolume()->GetA(); }
    
    VECGEOM_CUDA_HEADER_BOTH
    Precision GetB() const { return GetUnplacedVolume()->GetB(); }
    
    VECGEOM_CUDA_HEADER_BOTH
    Precision GetAinv() const { return GetUnplacedVolume()->GetAinv(); }
    
    VECGEOM_CUDA_HEADER_BOTH
    Precision GetBinv() const { return GetUnplacedVolume()->GetBinv(); }
    
    VECGEOM_CUDA_HEADER_BOTH
    Precision GetA2() const { return GetUnplacedVolume()->GetA2(); }
    
    VECGEOM_CUDA_HEADER_BOTH
    Precision GetB2() const { return GetUnplacedVolume()->GetB2(); }
    
    VECGEOM_CUDA_HEADER_BOTH
    Precision GetRlo2() const { return GetUnplacedVolume()->GetRlo2(); }
    
    VECGEOM_CUDA_HEADER_BOTH
    Precision GetRhi2() const { return GetUnplacedVolume()->GetRhi2(); }
    
    VECGEOM_CUDA_HEADER_BOTH
    Precision GetTolIz() const { return GetUnplacedVolume()->GetTolIz(); }
    
    VECGEOM_CUDA_HEADER_BOTH
    Precision GetTolOz() const { return GetUnplacedVolume()->GetTolOz(); }
    
    VECGEOM_CUDA_HEADER_BOTH
    Precision GetfTolIrlo2() const { return GetUnplacedVolume()->GetTolIrlo2(); }
    
    VECGEOM_CUDA_HEADER_BOTH
    Precision GetTolOrlo2() const { return GetUnplacedVolume()->GetTolOrlo2(); }
    
    VECGEOM_CUDA_HEADER_BOTH
    Precision GetTolIrhi2() const { return GetUnplacedVolume()->GetTolIrhi2(); }
    
    VECGEOM_CUDA_HEADER_BOTH
    Precision GetTolOrhi2() const { return GetUnplacedVolume()->GetTolOrhi2(); }
    
    
    VECGEOM_CUDA_HEADER_BOTH
    virtual
    bool Normal( Vector3D<Precision> const &, Vector3D<double> &normal ) const { }
  //  { GetUnplacedVolume()->Normal(point, dir, norm) ;}
    
    VECGEOM_CUDA_HEADER_BOTH
    void Extent(Vector3D<Precision>& aMin, Vector3D<Precision>& aMax) const { GetUnplacedVolume()->Extent(aMin, aMax) ;}
    
    VECGEOM_CUDA_HEADER_BOTH
    Precision Capacity() const { return GetUnplacedVolume()->Capacity(); }

    
    VECGEOM_CUDA_HEADER_BOTH
    Precision SurfaceArea() const { return GetUnplacedVolume()->SurfaceArea();}

    
    VECGEOM_CUDA_HEADER_BOTH
    Vector3D<Precision>  GetPointOnSurface() const { return GetUnplacedVolume()->GetPointOnSurface() ;}

    
    VECGEOM_CUDA_HEADER_BOTH
    void ComputeBoundingBox() {  GetUnplacedVolumeNonConst()->ComputeBoundingBox() ;}

   
    VECGEOM_CUDA_HEADER_BOTH
    virtual
    std::string GetEntityType() const { return GetUnplacedVolume()->GetEntityType() ;}

   
    VECGEOM_CUDA_HEADER_BOTH
    void GetParameterList() const { return GetUnplacedVolume()->GetParameterList() ;}


#ifdef USOLIDS
    VECGEOM_CUDA_HEADER_BOTH
    virtual
    VUSolid* Clone() const{ 
      return NULL;
      //return GetUnplacedVolume()->Clone() ;
}
#endif
    
  //    VECGEOM_CUDA_HEADER_BOTH
  //    virtual
  //    void StreamInfo(std::ostream &os) const { return GetUnplacedVolume()->StreamInfo( os) ;}

<<<<<<< HEAD
    
#ifdef VECGEOM_BENCHMARK
    virtual VPlacedVolume const* ConvertToUnspecialized() const;
=======
#ifndef VECGEOM_NVCC
  virtual VPlacedVolume const* ConvertToUnspecialized() const;
>>>>>>> 6be49653
#ifdef VECGEOM_ROOT
    virtual TGeoShape const* ConvertToRoot() const;
#endif
#ifdef VECGEOM_USOLIDS
    virtual ::VUSolid const* ConvertToUSolids() const;
#endif
#ifdef VECGEOM_GEANT4
  virtual G4VSolid const* ConvertToGeant4() const;
#endif
#endif // VECGEOM_NVCC

#ifdef VECGEOM_CUDA_INTERFACE
    virtual VPlacedVolume* CopyToGpu(LogicalVolume const *const logical_volume,
                                   Transformation3D const *const transformation,
                                   VPlacedVolume *const gpu_ptr) const;
    virtual VPlacedVolume* CopyToGpu(
      LogicalVolume const *const logical_volume,
      Transformation3D const *const transformation) const;
#endif

};

} // End global namespace

#endif // VECGEOM_VOLUMES_PLACEDPARABOLOID_H_<|MERGE_RESOLUTION|>--- conflicted
+++ resolved
@@ -165,14 +165,9 @@
   //    virtual
   //    void StreamInfo(std::ostream &os) const { return GetUnplacedVolume()->StreamInfo( os) ;}
 
-<<<<<<< HEAD
-    
-#ifdef VECGEOM_BENCHMARK
-    virtual VPlacedVolume const* ConvertToUnspecialized() const;
-=======
+
 #ifndef VECGEOM_NVCC
   virtual VPlacedVolume const* ConvertToUnspecialized() const;
->>>>>>> 6be49653
 #ifdef VECGEOM_ROOT
     virtual TGeoShape const* ConvertToRoot() const;
 #endif

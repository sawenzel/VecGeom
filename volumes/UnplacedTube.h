--- conflicted
+++ resolved
@@ -222,12 +222,8 @@
 
 } } // end global namespace
 
-<<<<<<< HEAD
 #ifdef OFFLOAD_MODE
 #pragma offload_attribute(pop)
 #endif
 
 #endif // VECGEOM_VOLUMES_UNPLACEDTUBE_H_
-=======
-#endif // VECGEOM_VOLUMES_UNPLACEDTUBE_H_
->>>>>>> 5cf16461

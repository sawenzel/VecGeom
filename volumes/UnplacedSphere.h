/// \file UnplacedSphere.h
/// \author Raman Sehgal (raman.sehgal@cern.ch)

#ifndef VECGEOM_VOLUMES_UNPLACEDSPHERE_H_
#define VECGEOM_VOLUMES_UNPLACEDSPHERE_H_

#ifdef OFFLOAD_MODE
#pragma offload_attribute(push, target(mic))
#endif

#include "base/Global.h"

#include "base/AlignedBase.h"
#include "volumes/UnplacedVolume.h"
#ifndef VECGEOM_NVCC
  #include "base/RNG.h"
#include <cassert>
#include <cmath>
#endif

namespace vecgeom {

VECGEOM_DEVICE_FORWARD_DECLARE( class UnplacedSphere; )
VECGEOM_DEVICE_DECLARE_CONV( UnplacedSphere );

inline namespace VECGEOM_IMPL_NAMESPACE {

class UnplacedSphere : public VUnplacedVolume, public AlignedBase {

private:
    // Radial and angular dimensions
    Precision fRmin, fRmax, fSPhi, fDPhi, fSTheta, fDTheta;
    
    //Radial and angular tolerances
    Precision fRminTolerance, mkTolerance, kAngTolerance,
            kRadTolerance, fEpsilon;
    
    // Cached trigonometric values for Phi angle
    Precision sinCPhi, cosCPhi, cosHDPhiOT, cosHDPhiIT,
           sinSPhi, cosSPhi, sinEPhi, cosEPhi, hDPhi, cPhi, ePhi;
    
    // Cached trigonometric values for Theta angle
    Precision sinSTheta, cosSTheta, sinETheta, cosETheta,
           tanSTheta, tanSTheta2, tanETheta, tanETheta2, eTheta;
    
    // Flags for identification of section, shell or full sphere
    bool fFullPhiSphere, fFullThetaSphere, fFullSphere;
    
    // Precomputed values computed from parameters
    Precision fCubicVolume, fSurfaceArea;
    
    //Tolerance compatiable with USolids
    Precision epsilon;// = 2e-11; 
    Precision frTolerance;//=1e-9;     //radial tolerance;
    Precision fgTolerance ;//= 1e-9;  // cartesian tolerance;
    Precision faTolerance ;//= 1e-9;  // angular tolerance;


    // Member variables go here
    // Precision fR,fRTolerance, fRTolI, fRTolO;
 

public:
    
VECGEOM_CUDA_HEADER_BOTH  
VECGEOM_INLINE
void InitializePhiTrigonometry()
{
  hDPhi = 0.5 * fDPhi;        // half delta phi
  cPhi  = fSPhi + hDPhi;
  ePhi  = fSPhi + fDPhi;

  sinCPhi   = std::sin(cPhi);
  cosCPhi   = std::cos(cPhi);
  cosHDPhiIT = std::cos(hDPhi - 0.5 * kAngTolerance); // inner/outer tol half dphi
  cosHDPhiOT = std::cos(hDPhi + 0.5 * kAngTolerance);
  sinSPhi = std::sin(fSPhi);
  cosSPhi = std::cos(fSPhi);
  sinEPhi = std::sin(ePhi);
  cosEPhi = std::cos(ePhi);
}  
    
VECGEOM_CUDA_HEADER_BOTH  
VECGEOM_INLINE
void InitializeThetaTrigonometry()
{
  eTheta  = fSTheta + fDTheta;

  sinSTheta = std::sin(fSTheta);
  cosSTheta = std::cos(fSTheta);
  sinETheta = std::sin(eTheta);
  cosETheta = std::cos(eTheta);

  tanSTheta = std::tan(fSTheta);
  tanSTheta2 = tanSTheta * tanSTheta;
  tanETheta = std::tan(eTheta);
  tanETheta2 = tanETheta * tanETheta;
}

VECGEOM_CUDA_HEADER_BOTH
VECGEOM_INLINE
void CheckThetaAngles(Precision sTheta, Precision dTheta)
{
  if ((sTheta < 0) || (sTheta > kPi))
  {
   //std::ostringstream message;
   // message << "sTheta outside 0-PI range." << std::endl
     //       << "Invalid starting Theta angle for solid: " ;//<< GetName();
    //return;
    //UUtils::Exception("USphere::CheckThetaAngles()", "GeomSolids0002",
      //                FatalError, 1, message.str().c_str());
  }
  else
  {
    fSTheta = sTheta;
  }
  if (dTheta + sTheta >= kPi)
  {
    fDTheta = kPi - sTheta;
  }
  else if (dTheta > 0)
  {
    fDTheta = dTheta;
  }
  else
  {
    /*
      std::ostringstream message;
    message << "Invalid dTheta." << std::endl
            << "Negative delta-Theta (" << dTheta << "), for solid: ";
    return;
     */ 
            //<< GetName();
    //UUtils::Exception("USphere::CheckThetaAngles()", "GeomSolids0002",
      //                FatalError, 1, message.str().c_str());
  }
  if (fDTheta - fSTheta < kPi)
  {
    fFullThetaSphere = false;
  }
  else
  {
    fFullThetaSphere = true ;
  }
  fFullSphere = fFullPhiSphere && fFullThetaSphere;

  InitializeThetaTrigonometry();
}

VECGEOM_CUDA_HEADER_BOTH
VECGEOM_INLINE
void CheckSPhiAngle(Precision sPhi)
{
  // Ensure fSphi in 0-2PI or -2PI-0 range if shape crosses 0

  if (sPhi < 0)
  {
    fSPhi = 2 * kPi - std::fmod(std::fabs(sPhi), 2 * kPi);
  }
  else
  {
    fSPhi = std::fmod(sPhi, 2 * kPi) ;
  }
  if (fSPhi + fDPhi > 2 * kPi)
  {
    fSPhi -= 2 * kPi ;
  }
}

VECGEOM_CUDA_HEADER_BOTH
VECGEOM_INLINE
void CheckDPhiAngle(Precision dPhi)
{
  fFullPhiSphere = true;
  if (dPhi >= 2 * kPi - kAngTolerance * 0.5)
  {
    fDPhi = 2 * kPi;
    fSPhi = 0;
  }
  else
  {
    fFullPhiSphere = false;
    if (dPhi > 0)
    {
      fDPhi = dPhi;
    }
    else
    {
        /*
      std::ostringstream message;
      message << "Invalid dphi." << std::endl
              << "Negative delta-Phi (" << dPhi << "), for solid: ";
      return;
         */ 
           
             // << GetName();
      //UUtils::Exception("USphere::CheckDPhiAngle()", "GeomSolids0002",
        //                FatalError, 1, message.str().c_str());
    }
  }
}

VECGEOM_CUDA_HEADER_BOTH
VECGEOM_INLINE
void CheckPhiAngles(Precision sPhi, Precision dPhi)
{
  CheckDPhiAngle(dPhi);
  //if (!fFullPhiSphere && sPhi) { CheckSPhiAngle(sPhi); }
  if (!fFullPhiSphere)
  {
    CheckSPhiAngle(sPhi);
  }
  fFullSphere = fFullPhiSphere && fFullThetaSphere;

  InitializePhiTrigonometry();
}

  //constructor
  //VECGEOM_CUDA_HEADER_BOTH
  //UnplacedSphere();

  VECGEOM_CUDA_HEADER_BOTH
  UnplacedSphere(Precision pRmin, Precision pRmax,
                 Precision pSPhi, Precision pDPhi,
                 Precision pSTheta, Precision pDTheta);

  VECGEOM_CUDA_HEADER_BOTH
  VECGEOM_INLINE
  Precision GetInsideRadius() const { return fRmin; }
  
  VECGEOM_CUDA_HEADER_BOTH
  VECGEOM_INLINE
  Precision GetInnerRadius() const { return fRmin; }
  
  VECGEOM_CUDA_HEADER_BOTH
  VECGEOM_INLINE
  Precision GetOuterRadius() const { return fRmax; } 
  
  VECGEOM_CUDA_HEADER_BOTH
  VECGEOM_INLINE
  Precision GetStartPhiAngle() const { return fSPhi; }
  
  VECGEOM_CUDA_HEADER_BOTH
  VECGEOM_INLINE
  Precision GetDeltaPhiAngle() const { return fDPhi; }
  
  VECGEOM_CUDA_HEADER_BOTH
  VECGEOM_INLINE
  Precision GetStartThetaAngle() const { return fSTheta; }
  
  VECGEOM_CUDA_HEADER_BOTH
  VECGEOM_INLINE
  Precision GetDeltaThetaAngle() const { return fDTheta; }
  
  //Functions to get Tolerance
  VECGEOM_CUDA_HEADER_BOTH
  VECGEOM_INLINE
  Precision GetFRminTolerance() const { return fRminTolerance; }
  
  VECGEOM_CUDA_HEADER_BOTH
  VECGEOM_INLINE
  Precision GetAngTolerance() const { return kAngTolerance; }
  
  VECGEOM_CUDA_HEADER_BOTH
  VECGEOM_INLINE
  bool IsFullSphere() const { return fFullPhiSphere; }
  
  VECGEOM_CUDA_HEADER_BOTH
  VECGEOM_INLINE
  bool IsFullPhiSphere() const { return fFullSphere; }
  
  VECGEOM_CUDA_HEADER_BOTH
  VECGEOM_INLINE
  bool IsFullThetaSphere() const { return fFullThetaSphere; }
  
  //All angle related functions
  VECGEOM_CUDA_HEADER_BOTH
  VECGEOM_INLINE
  Precision GetHDPhi() const { return hDPhi;}
  
  VECGEOM_CUDA_HEADER_BOTH
  VECGEOM_INLINE
  Precision GetCPhi() const { return cPhi;}
  
  VECGEOM_CUDA_HEADER_BOTH
  VECGEOM_INLINE
  Precision GetEPhi() const { return ePhi;}
  
  VECGEOM_CUDA_HEADER_BOTH
  VECGEOM_INLINE
  Precision GetSinCPhi() const { return sinCPhi;}
  
  VECGEOM_CUDA_HEADER_BOTH
  VECGEOM_INLINE
  Precision GetCosCPhi() const { return cosCPhi;}
  
  VECGEOM_CUDA_HEADER_BOTH
  VECGEOM_INLINE
  Precision GetSinSPhi() const { return sinSPhi;}
  
  VECGEOM_CUDA_HEADER_BOTH
  VECGEOM_INLINE
  Precision GetCosSPhi() const { return cosSPhi;}
  
  VECGEOM_CUDA_HEADER_BOTH
  VECGEOM_INLINE
  Precision GetSinEPhi() const { return sinEPhi;}
  
  VECGEOM_CUDA_HEADER_BOTH
  VECGEOM_INLINE
  Precision GetCosEPhi() const { return cosEPhi;}
  
  VECGEOM_CUDA_HEADER_BOTH
  VECGEOM_INLINE
  Precision GetETheta() const { return eTheta;}
  
  VECGEOM_CUDA_HEADER_BOTH
  VECGEOM_INLINE
  Precision GetSinSTheta() const { return sinSTheta;}
  
  VECGEOM_CUDA_HEADER_BOTH
  VECGEOM_INLINE
  Precision GetCosSTheta() const { return cosSTheta;}
  
  VECGEOM_CUDA_HEADER_BOTH
  VECGEOM_INLINE
  Precision GetSinETheta() const { return sinETheta;}
  
  VECGEOM_CUDA_HEADER_BOTH
  VECGEOM_INLINE
  Precision GetCosETheta() const { return cosETheta;}
  
  
  VECGEOM_CUDA_HEADER_BOTH
  VECGEOM_INLINE
  void Initialize(){
    fCubicVolume = 0.;
    fSurfaceArea = 0.;
  }
  
  //VECGEOM_CUDA_HEADER_BOTH
  //VECGEOM_INLINE
  void SetInsideRadius(Precision newRmin)
  {
  fRmin = newRmin;
  fRminTolerance = (fRmin) ? std::max(kRadTolerance, fEpsilon * fRmin) : 0;
  Initialize();
  CalcCapacity();
  CalcSurfaceArea();
  }
  
  //VECGEOM_CUDA_HEADER_BOTH
  //VECGEOM_INLINE
  void SetInnerRadius(Precision newRmin)
  {
    SetInsideRadius(newRmin);
  }
  
  //VECGEOM_CUDA_HEADER_BOTH
  //VECGEOM_INLINE
  void SetOuterRadius(Precision newRmax)
  {
    fRmax = newRmax;
    mkTolerance = std::max(kRadTolerance, fEpsilon * fRmax); //RELOOK at kTolerance, may be we will take directly from base/global.h
    Initialize();
    CalcCapacity();
    CalcSurfaceArea();
  }
  
  //VECGEOM_CUDA_HEADER_BOTH
  //VECGEOM_INLINE
  void SetStartPhiAngle(Precision newSPhi, bool compute)
  {
   // Flag 'compute' can be used to explicitely avoid recomputation of
   // trigonometry in case SetDeltaPhiAngle() is invoked afterwards
 
   CheckSPhiAngle(newSPhi);
   fFullPhiSphere = false;
   if (compute)
   {
    InitializePhiTrigonometry();
   }
   Initialize();
   CalcCapacity();
   CalcSurfaceArea();
  }
  
  //VECGEOM_CUDA_HEADER_BOTH
  //VECGEOM_INLINE
  void SetDeltaPhiAngle(Precision newDPhi)
  {
   CheckPhiAngles(fSPhi, newDPhi);
   Initialize();
   CalcCapacity();
   CalcSurfaceArea();
  }
  
  //VECGEOM_CUDA_HEADER_BOTH  
  //VECGEOM_INLINE
  void SetStartThetaAngle(Precision newSTheta)
  {
    CheckThetaAngles(newSTheta, fDTheta);
    Initialize();
    CalcCapacity();
    CalcSurfaceArea();
  }
  
  //VECGEOM_CUDA_HEADER_BOTH  
  //VECGEOM_INLINE
  void SetDeltaThetaAngle(Precision newDTheta)
  {
    CheckThetaAngles(fSTheta, newDTheta);
    Initialize();
    CalcCapacity();
    CalcSurfaceArea();
  }
  
// Old access functions
VECGEOM_CUDA_HEADER_BOTH  
  VECGEOM_INLINE
Precision GetRmin() const
{
  return GetInsideRadius();
}

VECGEOM_CUDA_HEADER_BOTH 
VECGEOM_INLINE
Precision GetRmax() const
{
  return GetOuterRadius();
}

VECGEOM_CUDA_HEADER_BOTH 
VECGEOM_INLINE
Precision GetSPhi() const
{
  return GetStartPhiAngle();
}

VECGEOM_CUDA_HEADER_BOTH 
VECGEOM_INLINE
Precision GetDPhi() const
{
  return GetDeltaPhiAngle();
}

VECGEOM_CUDA_HEADER_BOTH  
VECGEOM_INLINE
Precision GetSTheta() const
{
  return GetStartThetaAngle();
}

VECGEOM_CUDA_HEADER_BOTH  
VECGEOM_INLINE
Precision GetDTheta() const
{
  return GetDeltaThetaAngle();
}

  
  //*****************************************************
  /*
  VECGEOM_CUDA_HEADER_BOTH
  Precision GetfRTolO() const { return fRTolO; }

  VECGEOM_CUDA_HEADER_BOTH
  Precision GetfRTolI() const { return fRTolI; }

  VECGEOM_CUDA_HEADER_BOTH
  Precision GetfRTolerance() const { return fRTolerance; }
  
  VECGEOM_CUDA_HEADER_BOTH
  void SetRadius (const Precision r);
  
  //_____________________________________________________________________________
  */

VECGEOM_CUDA_HEADER_BOTH
void CalcCapacity();

VECGEOM_CUDA_HEADER_BOTH
  void CalcSurfaceArea();

  VECGEOM_CUDA_HEADER_BOTH
  void Extent( Vector3D<Precision> &, Vector3D<Precision> &) const;
   
  VECGEOM_CUDA_HEADER_BOTH
  Precision Capacity() const;
  
  VECGEOM_CUDA_HEADER_BOTH
  Precision SurfaceArea() const;
  
#if !defined(VECGEOM_NVCC)
  Vector3D<Precision> GetPointOnSurface() const;
#endif
 
  VECGEOM_CUDA_HEADER_BOTH
  std::string GetEntityType() const;
<<<<<<< HEAD
  
#ifdef OFFLOAD_MODE
  VECGEOM_CUDA_HEADER_BOTH
#endif
  void GetParametersList(int aNumber, Precision *aArray) const; 
=======

  void GetParametersList(int aNumber, Precision *aArray) const;
>>>>>>> 436f34ff
  
  UnplacedSphere* Clone() const;

  std::ostream& StreamInfo(std::ostream &os) const;
    
  
  VECGEOM_CUDA_HEADER_BOTH
  void ComputeBBox() const; 
  
  //VECGEOM_CUDA_HEADER_BOTH
  //Precision sqr(Precision x) {return x*x;}; 
   
  
public:
  virtual int memory_size() const { return sizeof(*this); }

  
  VECGEOM_CUDA_HEADER_BOTH
  virtual void Print() const;//{}//;
  
  //VECGEOM_CUDA_HEADER_BOTH 
  virtual void Print(std::ostream &os) const;//{}//;

  
  #ifndef VECGEOM_NVCC

  template <TranslationCode trans_code, RotationCode rot_code>
  static VPlacedVolume* Create(LogicalVolume const *const logical_volume,
                               Transformation3D const *const transformation,
                               VPlacedVolume *const placement = NULL);

  static VPlacedVolume* CreateSpecializedVolume(
      LogicalVolume const *const volume,
      Transformation3D const *const transformation,
      const TranslationCode trans_code, const RotationCode rot_code,
      VPlacedVolume *const placement = NULL);

  #else

  template <TranslationCode trans_code, RotationCode rot_code>
  __device__
  static VPlacedVolume* Create(LogicalVolume const *const logical_volume,
                               Transformation3D const *const transformation,
                               const int id,
                               VPlacedVolume *const placement = NULL);

  __device__
  static VPlacedVolume* CreateSpecializedVolume(
      LogicalVolume const *const volume,
      Transformation3D const *const transformation,
      const TranslationCode trans_code, const RotationCode rot_code,
      const int id, VPlacedVolume *const placement = NULL);

  #endif

#ifdef VECGEOM_CUDA_INTERFACE
  virtual size_t DeviceSizeOf() const { return DevicePtr<cuda::UnplacedSphere>::SizeOf(); }
  virtual DevicePtr<cuda::VUnplacedVolume> CopyToGpu() const;
  virtual DevicePtr<cuda::VUnplacedVolume> CopyToGpu(DevicePtr<cuda::VUnplacedVolume> const gpu_ptr) const;
#endif

private:

  

  #ifndef VECGEOM_NVCC

  virtual VPlacedVolume* SpecializedVolume(
      LogicalVolume const *const volume,
      Transformation3D const *const transformation,
      const TranslationCode trans_code, const RotationCode rot_code,
      VPlacedVolume *const placement = NULL) const {
    return CreateSpecializedVolume(volume, transformation, trans_code, rot_code,
                                   placement);
  }

#else

  __device__
  virtual VPlacedVolume* SpecializedVolume(
      LogicalVolume const *const volume,
      Transformation3D const *const transformation,
      const TranslationCode trans_code, const RotationCode rot_code,
      const int id, VPlacedVolume *const placement = NULL) const {
    return CreateSpecializedVolume(volume, transformation, trans_code, rot_code,
                                   id, placement);
  }

#endif

};

} } // End global namespace

#ifdef OFFLOAD_MODE
#pragma offload_attribute(pop)
#endif

#endif // VECGEOM_VOLUMES_UNPLACEDSPHERE_H_<|MERGE_RESOLUTION|>--- conflicted
+++ resolved
@@ -497,16 +497,11 @@
  
   VECGEOM_CUDA_HEADER_BOTH
   std::string GetEntityType() const;
-<<<<<<< HEAD
   
 #ifdef OFFLOAD_MODE
   VECGEOM_CUDA_HEADER_BOTH
 #endif
   void GetParametersList(int aNumber, Precision *aArray) const; 
-=======
-
-  void GetParametersList(int aNumber, Precision *aArray) const;
->>>>>>> 436f34ff
   
   UnplacedSphere* Clone() const;
 

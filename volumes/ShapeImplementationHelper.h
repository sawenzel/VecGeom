--- conflicted
+++ resolved
@@ -644,8 +644,6 @@
     DistanceToOutTemplate(points, directions, stepMax, output);
   }
 
-<<<<<<< HEAD
-=======
   virtual void DistanceToOut(SOA3D<Precision> const &points,
                              SOA3D<Precision> const &directions,
                              Precision const *const stepMax,
@@ -653,7 +651,6 @@
                              int *const nextNodeIndex) const {
     DistanceToOutTemplate(points, directions, stepMax, output, nextNodeIndex);
   }
->>>>>>> a1911673
 
   virtual void SafetyToIn(SOA3D<Precision> const &points,
                           Precision *const output) const {

--- conflicted
+++ resolved
@@ -9,7 +9,9 @@
 #include "VariableSizeObj.h"
 #include "base/Transformation3D.h"
 #include "volumes/PlacedVolume.h"
+#ifdef VECGEOM_NVCC
 #include "management/CudaManager.h"
+#endif
 #include "base/Global.h"
 
 #ifdef VECGEOM_ROOT
@@ -59,14 +61,7 @@
    mutable Transformation3D global_matrix_;
 
    // pointer data follows; has to be last
-<<<<<<< HEAD
-   // Question: DO WE NEED THIS POINTER; ISN'T IT ONLY AN ALIAS?
-   VPlacedVolume const * * fPath; //
-
-   VPlacedVolume const * fBuffer[1]; // the real buffer to store the path
-=======
    VecCore::VariableSizeObj<VPlacedVolume const *> fPath;
->>>>>>> 9b7388a8
 
    // constructors and assignment operators are private
    // states have to be constructed using MakeInstance() function
@@ -97,24 +92,6 @@
    // The data start should point to the address of the first data member,
    // after the virtual table
   // the purpose is probably for the Copy function
-<<<<<<< HEAD
-  VECGEOM_CUDA_HEADER_BOTH
-  void*  DataStart() const {return
-          (void*)(&fMaxlevel);}
-
-  VECGEOM_CUDA_HEADER_BOTH
-  void*  ObjectStart() const {return (void*)(this);}
-
-  // returns the start address of the variable size data buffer holding
-  // the geometry path information
-  VECGEOM_CUDA_HEADER_BOTH
-  void* BufferStart() const {return (void*)(&fBuffer);}
-
-     // The actual size of the data for an instance, excluding the virtual table
-  VECGEOM_CUDA_HEADER_BOTH
-  size_t      DataSize() const {
-      return SizeOf() + (size_t)ObjectStart() - (size_t)DataStart();}
-=======
   const void*  DataStart() const {return (const void*)&fCurrentLevel;}
   const void*  ObjectStart() const {return (const void*)this;}
   void*  DataStart() {return (void*)&fCurrentLevel;}
@@ -124,44 +101,9 @@
   size_t DataSize() const {
      return SizeOf() + (size_t)ObjectStart() - (size_t)DataStart();
   }
->>>>>>> 9b7388a8
-
-  // return the relative offset in bytes where the Buffer starts
-  // relative to the beginning of the object
-  VECGEOM_CUDA_HEADER_BOTH
-  size_t      BufferOffset() const{
-      return (size_t)&fBuffer - (size_t)ObjectStart();
-  }
 
 
 public:
-    // function that automatically deduced the correct pointer for fPath
-    // based on the start of the object
-    // function momentarily introduced to fix pointers on the GPU
-    // this problem wouldn't exist if we could get rid of fPath
-    // TODO: consider this to be a device function only
-    VECGEOM_CUDA_HEADER_BOTH
-    void CorrectPathPointer(){
-        fPath = (VPlacedVolume const **)(
-                    ((char*)(this)) + BufferOffset());
-    }
-
-    // Evil method to set path pointer.
-    // Introduced here such that accelerator (each thread in parallel)
-    // can restore path pointer to CPU memory space
-    // before a NavigationState is copied back to CPU.
-    // This problem wouldn't exist if we could get rid of fPath
-    // TODO: consider this to be a device function only
-    VECGEOM_CUDA_HEADER_BOTH
-    void SetPathPointer( void* ptr ){
-        fPath = (VPlacedVolume const **) ptr;
-    }
-
-    VECGEOM_CUDA_HEADER_BOTH
-    void * GetPathPointer( ) const {
-        return (void *) fPath;
-    }
-
     // replaces the volume pointers from CPU volumes in fPath
      // to the equivalent pointers on the GPU
      // uses the CudaManager to do so
@@ -260,12 +202,6 @@
    VPlacedVolume const *
    Top() const;
 
-   // an alternative function not using fPath
-   VECGEOM_INLINE
-   VECGEOM_CUDA_HEADER_BOTH
-   VPlacedVolume const *
-   TopAlternative() const;
-
    VECGEOM_INLINE
    VECGEOM_CUDA_HEADER_BOTH
    VPlacedVolume const *
@@ -429,12 +365,6 @@
 NavigationState::Top() const
 {
    return (fCurrentLevel > 0 )? fPath[fCurrentLevel-1] : 0;
-}
-
-VPlacedVolume const *
-NavigationState::TopAlternative() const
-{
-   return (fCurrentLevel > 0 )? ((VPlacedVolume const **) &fBuffer[0])[fCurrentLevel-1] : 0;
 }
 
 
@@ -478,7 +408,6 @@
    std::cerr << "maxlevel " << GetMaxLevel() << std::endl;
    std::cerr << "currentlevel " << fCurrentLevel << std::endl;
    std::cerr << "onboundary " << fOnBoundary << std::endl;
-   std::cerr << "fPath " << fPath << std::endl;
    std::cerr << "deepest volume " << Top() << std::endl;
 }
 
@@ -539,7 +468,6 @@
 #endif
 }
 
-<<<<<<< HEAD
 inline
 void NavigationState::ConvertToCPUPointers()
 {
@@ -550,7 +478,7 @@
 #endif
 #endif
 }
-=======
+
 } } // End global namespace
 
 
@@ -561,9 +489,6 @@
 
 #endif
 
->>>>>>> 9b7388a8
-
-
-} // end namespace
+
 
 #endif // VECGEOM_NAVIGATION_NAVIGATIONSTATE_H_
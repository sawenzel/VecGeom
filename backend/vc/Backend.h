/// \file vc/backend.h
/// \author Johannes de Fine Licht (johannes.definelicht@cern.ch)

#ifndef VECGEOM_BACKEND_VCBACKEND_H_
#define VECGEOM_BACKEND_VCBACKEND_H_

#include "base/Global.h"

#include "backend/scalar/Backend.h"

#include <Vc/Vc>

namespace VECGEOM_NAMESPACE {

struct kVc {
  typedef Vc::int_v                   int_v;
  typedef Vc::Vector<Precision>       precision_v;
  typedef Vc::Vector<Precision>::Mask bool_v;
  typedef Vc::Vector<int>             inside_v;
  constexpr static bool early_returns = false;
  const static precision_v kOne;
  const static precision_v kZero;
  const static bool_v kTrue;
  const static bool_v kFalse;
<<<<<<< HEAD

  template <class Backend>
  VECGEOM_CUDA_HEADER_BOTH
  static constexpr bool IsEqual() { return false; }

  VECGEOM_INLINE
  static precision_v Convert(Precision const &input);
=======
  // alternative typedefs ( might supercede above typedefs )
  typedef Vc::int_v                   Int_t;
  typedef Vc::Vector<Precision>       Double_t;
  typedef Vc::Vector<Precision>::Mask Bool_t;
>>>>>>> 4621ca12
};

template <>
VECGEOM_CUDA_HEADER_BOTH
inline constexpr bool kVc::IsEqual<kVc>() { return true; }

constexpr int kVectorSize = kVc::precision_v::Size;

typedef kVc::int_v       VcInt;
typedef kVc::precision_v VcPrecision;
typedef kVc::bool_v      VcBool;
typedef kVc::inside_v    VcInside;

VcPrecision kVc::Convert(Precision const &input) {
  return VcPrecision(&input);
}

template <typename Type>
VECGEOM_INLINE
void CondAssign(typename Vc::Vector<Type>::Mask const &cond,
                Vc::Vector<Type> const &thenval,
                Vc::Vector<Type> const &elseval,
                Vc::Vector<Type> *const output) {
  (*output)(cond) = thenval;
  (*output)(!cond) = elseval;
}

template <typename Type>
VECGEOM_INLINE
void CondAssign(typename Vc::Vector<Type>::Mask const &cond,
                Type const &thenval,
                Type const &elseval,
                Vc::Vector<Type> *const output) {
  (*output)(cond) = thenval;
  (*output)(!cond) = elseval;
}

template <typename Type>
VECGEOM_INLINE
void MaskedAssign(typename Vc::Vector<Type>::Mask const &cond,
                  Vc::Vector<Type> const &thenval,
                  Vc::Vector<Type> *const output) {
  (*output)(cond) = thenval;
}

template <typename Type>
VECGEOM_INLINE
void MaskedAssign(typename Vc::Vector<Type>::Mask const &cond,
                  Type const &thenval,
                  Vc::Vector<Type> *const output) {
  (*output)(cond) = thenval;
}

// VECGEOM_INLINE
// void MaskedAssign(VcBool const &cond,
//                   const kScalar::int_v thenval,
//                   VcInt *const output) {
//   (*output)(VcInt::Mask(cond)) = thenval;
// }

VECGEOM_INLINE
void MaskedAssign(VcBool const &cond,
                  const Inside_t thenval,
                  VcInside *const output) {
  (*output)(VcInside::Mask(cond)) = thenval;
}


VECGEOM_INLINE
bool IsFull(VcBool const &cond) {
  return cond.isFull();
}

VECGEOM_INLINE
bool Any(VcBool const &cond) {
  return !cond.isEmpty();
}

VECGEOM_INLINE
bool IsEmpty(VcBool const &cond) {
  return cond.isEmpty();
}

VECGEOM_INLINE
VcPrecision Abs(VcPrecision const &val) {
  return Vc::abs(val);
}

VECGEOM_INLINE
VcPrecision Sqrt(VcPrecision const &val) {
  return Vc::sqrt(val);
}

VECGEOM_INLINE
VcPrecision ATan2(VcPrecision const &y, VcPrecision const &x) {
  return Vc::atan2(y, x);
}


VECGEOM_INLINE
VcPrecision sin(VcPrecision const &x) {
  return Vc::sin(x);
}

VECGEOM_INLINE
VcPrecision cos(VcPrecision const &x) {
  return Vc::cos(x);
}

VECGEOM_INLINE
VcPrecision tan(VcPrecision const &radians) {
  // apparently Vc does not have a tan function
  //  return Vc::tan(radians);
  // emulating it for the moment
  VcPrecision s,c;
  Vc::sincos(radians,&s,&c);
  return s/c;
}

VECGEOM_INLINE
Precision Pow(Precision const &x, Precision arg) {
   return std::pow(x,arg);
}

VECGEOM_INLINE
VcPrecision Min(VcPrecision const &val1, VcPrecision const &val2) {
  return Vc::min(val1, val2);
}

VECGEOM_INLINE
VcPrecision Max(VcPrecision const &val1, VcPrecision const &val2) {
  return Vc::max(val1, val2);
}

VECGEOM_INLINE
VcInt Min(VcInt const &val1, VcInt const &val2) {
  return Vc::min(val1, val2);
}

VECGEOM_INLINE
VcInt Max(VcInt const &val1, VcInt const &val2) {
  return Vc::max(val1, val2);
}

// template <typename T1, typename T2>
// VcBool operator&&(typename Vc::Vector<T1>::Mask const &a,
//                   typename Vc::Vector<T2>::Mask const &b) {
//   return VcBool(a) && VcBool(b);
// }

} // End global namespace

#endif // VECGEOM_BACKEND_VCBACKEND_H_<|MERGE_RESOLUTION|>--- conflicted
+++ resolved
@@ -22,20 +22,10 @@
   const static precision_v kZero;
   const static bool_v kTrue;
   const static bool_v kFalse;
-<<<<<<< HEAD
-
-  template <class Backend>
-  VECGEOM_CUDA_HEADER_BOTH
-  static constexpr bool IsEqual() { return false; }
-
-  VECGEOM_INLINE
-  static precision_v Convert(Precision const &input);
-=======
   // alternative typedefs ( might supercede above typedefs )
   typedef Vc::int_v                   Int_t;
   typedef Vc::Vector<Precision>       Double_t;
   typedef Vc::Vector<Precision>::Mask Bool_t;
->>>>>>> 4621ca12
 };
 
 template <>

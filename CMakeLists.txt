--- conflicted
+++ resolved
@@ -244,84 +244,6 @@
 
 include_directories(${CMAKE_SOURCE_DIR})
 
-<<<<<<< HEAD
-set(HEADERS_CPP_RELATIVE
-  backend/backend.h
-  backend/scalar/backend.h
-  base/aos3d.h
-  base/array.h
-  base/container.h
-  base/global.h
-  base/iterator.h
-  base/rng.h
-  base/soa3d.h
-  base/specialized_transformation3d.h
-  base/stopwatch.h
-  base/track_container.h
-  base/transformation3d.h
-  base/type_map.h
-  base/vector.h
-  base/vector3d.h
-  benchmarking/BenchmarkResult.h
-  benchmarking/Benchmarker.h
-  management/cuda_manager.h
-  management/geo_manager.h
-  management/rootgeo_manager.h
-  management/volume_factory.h
-  management/volume_pointers.h
-  navigation/navigationstate.h
-  navigation/simple_navigator.h
-  volumes/Box.h
-  volumes/Tube.h
-  volumes/Trd.h
-  volumes/kernel/BoxImplementation.h
-  volumes/kernel/TubeImplementation.h
-  volumes/kernel/TrdImplementation.h
-  volumes/kernel/shapetypes/TubeTypes.h
-  volumes/kernel/shapetypes/TrdTypes.h
-  volumes/logical_volume.h
-  volumes/Parallelepiped.h
-  volumes/PlacedBox.h
-  volumes/PlacedTube.h
-  volumes/PlacedTrd.h
-  volumes/PlacedParallelepiped.h
-  volumes/PlacedParaboloid.h
-  volumes/PlacedTrapezoid.h
-  volumes/placed_volume.h
-  volumes/SpecializedBox.h
-  volumes/SpecializedTube.h
-  volumes/SpecializedTrd.h
-  volumes/SpecializedParallelepiped.h
-  volumes/SpecializedParaboloid.h
-  volumes/SpecializedTrapezoid.h
-  volumes/UnplacedBox.h
-  volumes/UnplacedParallelepiped.h
-  volumes/UnplacedParaboloid.h
-  volumes/UnplacedTube.h
-  volumes/UnplacedTrd.h
-  volumes/UnplacedTrapezoid.h
-  volumes/unplaced_volume.h
-  volumes/usolid.h
-  volumes/utilities/volume_utilities.h
-)
-# CUDA headers are installed normally. Vector headers will change path in
-# installation directory.
-if (CUDA)
-  set(HEADERS_CPP_RELATIVE ${HEADERS_CPP_RELATIVE}
-    backend/cuda/backend.h
-    backend/cuda/interface.h
-  )
-endif()
-if (ROOT)
-  set(HEADERS_CPP_RELATIVE ${HEADERS_CPP_RELATIVE}
-    management/rootgeo_manager.h
-    volumes/placed_root_volume.h
-    volumes/unplaced_root_volume.h
-  )
-endif()
-
-=======
->>>>>>> 09c6655f
 set(SRC_CPP_RELATIVE
   source/AOS3D.cpp
   source/Container.cpp
@@ -414,11 +336,8 @@
   ${CMAKE_SOURCE_DIR}/test/complex_test1.cpp
   ${CMAKE_SOURCE_DIR}/test/BoxBenchmark.cpp
   ${CMAKE_SOURCE_DIR}/test/TubeBenchmark.cpp
-<<<<<<< HEAD
   ${CMAKE_SOURCE_DIR}/test/TrdBenchmark.cpp
-=======
   ${CMAKE_SOURCE_DIR}/test/MultiBenchmark.cpp
->>>>>>> 09c6655f
   ${CMAKE_SOURCE_DIR}/test/ParallelepipedBenchmark.cpp
   ${CMAKE_SOURCE_DIR}/test/cpugpu.cpp
   ${CMAKE_SOURCE_DIR}/test/ParallelepipedTest.cpp
@@ -469,21 +388,19 @@
     ${CMAKE_SOURCE_DIR}/test/TubeBenchmark.cpp
   )
   add_executable(
-<<<<<<< HEAD
     TrdBenchmark
     ${CMAKE_SOURCE_DIR}/test/TrdBenchmark.cpp
   )
   target_link_libraries(BoxBenchmark ${LIBS})
   target_link_libraries(TubeBenchmark ${LIBS})
   target_link_libraries(TrdBenchmark ${LIBS})
-=======
+  add_executable(
     MultiBenchmark
     ${CMAKE_SOURCE_DIR}/test/MultiBenchmark.cpp
   )
   target_link_libraries(BoxBenchmark ${LIBS})
   target_link_libraries(TubeBenchmark ${LIBS})
   target_link_libraries(MultiBenchmark ${LIBS})
->>>>>>> 09c6655f
   if (NOT USolids)
     add_executable(
       ParallelepipedBenchmark

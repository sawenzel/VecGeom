cmake_minimum_required(VERSION 2.8.8)
project(Vecgeom)

set(VECGEOM ON)

################################################################################

# Configuration options

option(VC_ACCELERATION "Internal vectorization using Vc." ON)

option(CUDA "Enable compilation for CUDA." OFF)

option(CUDA_SPECIALIZATION "Use specialized volumes for CUDA." ON)

option(ROOT "Include ROOT." OFF)

option(USOLIDS "Include USolids." OFF)

option(GEANT4 "Include Geant4." OFF)

option(BENCHMARK "Enable performance comparisons." OFF)

option(NO_SPECIALIZATION "Disable specialization of volumes." OFF)

option(COVERAGE_TESTING "Enable coverage testing flags." OFF)

option(CTEST "Enable CTest when building." ON)

option(PLANESHELL "Enable the use of PlaneShell class for the trapezoid." ON)

set(VECGEOM_VECTOR "" CACHE STRING
    "Vector instruction set to use (sse/avx/...).")

set(INSTALL_LIB_DIR lib CACHE PATH "Installation directory for libraries.")
set(INSTALL_INCLUDE_DIR include CACHE PATH
    "Installation directory for header files.")
set(INSTALL_CMAKE_DIR lib/CMake/Vecgeom CACHE PATH
    "Installation directory for CMake files.")

# Make relative paths absolute
foreach(p LIB BIN INCLUDE CMAKE)
  set(var INSTALL_${p}_DIR)
  if(NOT IS_ABSOLUTE "${${var}}")
    set(${var} "${CMAKE_INSTALL_PREFIX}/${${var}}")
  endif()
endforeach()

if (USOLIDS)
  set(USolids ON)
endif()

if (GEANT4)
  if (BENCHMARK)
    set(Geant4 ON)
  else()
    message(WARNING
      "Enabling Geant4 without benchmarks has no effect and will be disabled.")
    set(GEANT4 OFF)
    set(Geant4 OFF)
  endif()
endif()

if (NOT BACKEND)
  message(STATUS "Backend not specified. Defaulting to Vc.")
  set(BACKEND "Vc")
endif()

set(CMAKE_MODULE_PATH ${CMAKE_MODULE_PATH} ${PROJECT_SOURCE_DIR}/cmake/modules)

################################################################################

# Determine backend

set(Vc)
set(Cilk)
set(Scalar)

if (BACKEND STREQUAL "Vc")
  set(Vc TRUE)
endif()
if (BACKEND STREQUAL "Cilk")
  set(Cilk TRUE)
endif()
if (BACKEND STREQUAL "Scalar")
  set(Scalar TRUE)
endif()
if (NOT Vc AND NOT Cilk AND NOT Scalar)
  message(FATAL_ERROR "Invalid backend specified: \"${BACKEND}\"")
endif()

message(STATUS "Configuring with vector backend ${BACKEND}.")


# Determine C++ compiler being used

if ("${CMAKE_CXX_COMPILER_ID}" STREQUAL "Clang")
  set(Clang TRUE)
endif()
if ("${CMAKE_CXX_COMPILER_ID}" STREQUAL "GNU")
  set(GNU TRUE)
endif()
if ("${CMAKE_CXX_COMPILER_ID}" STREQUAL "Intel")
  set(Intel TRUE)
endif()
if (NOT GNU AND NOT Clang AND NOT Intel)
  message(WARNING "Unsupported compiler. Build will likely fail.")
endif()

if ((NOT PLANESHELL))
  message(STATUS "Disabling PlaneShell class")
  set(CMAKE_CXX_FLAGS "${CMAKE_CXX_FLAGS} -DVECGEOM_PLANESHELL_DISABLE")
endif()

################################################################################

# Set C++ compiler flags. Will also be forwarded by CUDA when compiling C++.

set(VECGEOM_COMPILATION_FLAGS)
set(VECGEOM_COMPILATION_FLAGS_GNU)
set(VECGEOM_COMPILATION_FLAGS_CLANG)
set(VECGEOM_COMPILATION_FLAGS_INTEL)
set(VECGEOM_NVCC_COMPILATION_FLAGS)

set(VECGEOM_COMPILATION_FLAGS
    "${VECGEOM_COMPILATION_FLAGS} -Wall -fPIC")
if (CMAKE_BUILD_TYPE MATCHES Debug)
  set(CMAKE_CXX_FLAGS "${CMAKE_CXX_FLAGS} -Weffc++ -ggdb")
  if (APPLE OR UNIX) 
    set(CMAKE_CXX_FLAGS "${CMAKE_CXX_FLAGS} -O1")
  else()
    set(CMAKE_CXX_FLAGS "${CMAKE_CXX_FLAGS} -O0")
  endif()
else()
  set(CMAKE_CXX_FLAGS "${CMAKE_CXX_FLAGS} -O2")
endif()

# Compiler specific optimization flags
set(VECGEOM_COMPILATION_FLAGS_GNU
    "${VECGEOM_COMPILATION_FLAGS_GNU} -finline-limit=10000000")
set(VECGEOM_COMPILATION_FLAGS_GNU
    "${VECGEOM_COMPILATION_FLAGS_GNU} -ffast-math -ftree-vectorize")
set(VECGEOM_COMPILATION_FLAGS_CLANG
    "${VECGEOM_COMPILATION_FLAGS_CLANG} -ffast-math -ftree-vectorize")
set(VECGEOM_COMPILATION_FLAGS_INTEL
    "${VECGEOM_COMPILATION_FLAGS_INTEL} -xHost")
if (VECGEOM_VECTOR)
  message(STATUS "Compiling with vector instruction set ${VECGEOM_VECTOR}")
  set(VECGEOM_COMPILATION_FLAGS_GNU
      "${VECGEOM_COMPILATION_FLAGS_GNU} -m${VECGEOM_VECTOR}")
  set(VECGEOM_COMPILATION_FLAGS_CLANG
      "${VECGEOM_COMPILATION_FLAGS_CLANG} -m${VECGEOM_VECTOR}")
endif()

# Backend specific
if (Scalar)
  set(VECGEOM_COMPILATION_FLAGS "${VECGEOM_COMPILATION_FLAGS} -DVECGEOM_SCALAR")
endif()
if (Vc)
  set(VECGEOM_COMPILATION_FLAGS "${VECGEOM_COMPILATION_FLAGS} -DVECGEOM_VC")
  set(VECGEOM_COMPILATION_FLAGS_GNU
      "${VECGEOM_COMPILATION_FLAGS_GNU} -fabi-version=6")
endif()
if (Cilk)
  set(VECGEOM_COMPILATION_FLAGS "${VECGEOM_COMPILATION_FLAGS} -DVECGEOM_CILK")
endif()
if (CUDA)
  set(CUDA_ARCH 20 CACHE STRING "CUDA device architecture.")
  set(CUDA_ARCH "-arch=sm_${CUDA_ARCH}")
  set(VECGEOM_COMPILATION_FLAGS "${VECGEOM_COMPILATION_FLAGS} -DVECGEOM_CUDA")
  if (NOT CUDA_SPECIALIZATION)
    set(VECGEOM_COMPILATION_FLAGS
        "${VECGEOM_COMPILATION_FLAGS} -DVECGEOM_CUDA_NO_SPECIALIZATION")
  endif()
  set(VECGEOM_NVCC_COMPILATION_FLAGS ${VECGEOM_NVCC_COMPILATION_FLAGS}
      -O2 --use_fast_math -Xcudafe "--diag_suppress=code_is_unreachable"
      -Xcudafe "--diag_suppress=initialization_not_reachable")
  if (CMAKE_BUILD_TYPE MATCHES Debug)
    set(CUDA_NVCC_FLAGS ${CUDA_NVCC_FLAGS} -g -G)
  endif()
endif()

# Enable pretty diagnostics coloring if gcc 4.9+ is being used
if (GNU)
  set(VECGEOM_ERROR_LIMIT 20 CACHE STRING
      "Limit number of errors output by diagnostics.")
  set(CMAKE_CXX_FLAGS "${CMAKE_CXX_FLAGS} -fmax-errors=${VECGEOM_ERROR_LIMIT}")
  execute_process(COMMAND ${CMAKE_CXX_COMPILER} -dumpversion
                  OUTPUT_VARIABLE GCC_VERSION)
  if (GCC_VERSION VERSION_GREATER 4.9 OR GCC_VERSION VERSION_EQUAL 4.9)
    set(CMAKE_CXX_FLAGS "${CMAKE_CXX_FLAGS} -fdiagnostics-color=auto")
  endif()
endif()

# Coverage testing support
if (COVERAGE_TESTING)
  if (GNU)
    set(CMAKE_CXX_FLAGS
        "${CMAKE_CXX_FLAGS} -fprofile-arcs -ftest-coverage")
    set(VECGEOM_LIBRARIES_EXTERNAL ${VECGEOM_LIBRARIES_EXTERNAL} gcov)
  endif()
  if (Clang)
    set(CMAKE_CXX_FLAGS "${CMAKE_CXX_FLAGS} --coverage")
    set(VECGEOM_LIBRARIES_EXTERNAL ${VECGEOM_LIBRARIES_EXTERNAL} profile_rt)
  endif()
  if (Intel)
    message(FATAL_ERROR "Coverage testing not supported for icc.")
  endif()
endif()

# Forward CMake options
if (VC_ACCELERATION)
  set(VECGEOM_COMPILATION_FLAGS
      "${VECGEOM_COMPILATION_FLAGS} -DVECGEOM_VC_ACCELERATION")
endif()
if (BENCHMARK)
  set(VECGEOM_COMPILATION_FLAGS
      "${VECGEOM_COMPILATION_FLAGS} -DVECGEOM_BENCHMARK")
endif()
if (NO_SPECIALIZATION)
  set(VECGEOM_COMPILATION_FLAGS
      "${VECGEOM_COMPILATION_FLAGS} -DVECGEOM_NO_SPECIALIZATION")
endif()
if (ROOT)
  set(VECGEOM_COMPILATION_FLAGS "${VECGEOM_COMPILATION_FLAGS} -DVECGEOM_ROOT")
endif()
if (USolids)
  set(VECGEOM_COMPILATION_FLAGS
      "${VECGEOM_COMPILATION_FLAGS} -DVECGEOM_USOLIDS")
endif()
if (Geant4)
  set(VECGEOM_COMPILATION_FLAGS "${VECGEOM_COMPILATION_FLAGS} -DVECGEOM_GEANT4")
endif()

# Pass flags to compilers
if (GNU)
  set(CMAKE_CXX_FLAGS "${CMAKE_CXX_FLAGS} ${VECGEOM_COMPILATION_FLAGS_GNU}")
endif()
if (Clang)
  set(CMAKE_CXX_FLAGS "${CMAKE_CXX_FLAGS} ${VECGEOM_COMPILATION_FLAGS_CLANG}")
endif()
if (Intel)
  set(CMAKE_CXX_FLAGS "${CMAKE_CXX_FLAGS} ${VECGEOM_COMPILATION_FLAGS_INTEL}")
endif()
set(CMAKE_CXX_FLAGS "${CMAKE_CXX_FLAGS} ${VECGEOM_COMPILATION_FLAGS}")
set(VECGEOM_COMPILATION_FLAGS "${VECGEOM_COMPILATION_FLAGS} -O2")
set(CUDA_NVCC_FLAGS ${CUDA_NVCC_FLAGS} ${VECGEOM_NVCC_COMPILATION_FLAGS})

message(STATUS "Compiling with C++ flags: ${CMAKE_CXX_FLAGS}")
if (CUDA)
  message(STATUS "Compiling with NVCC flags: ${CUDA_NVCC_FLAGS}")
endif()

################################################################################

# Backend configuration

if (VC_ACCELERATION OR Vc)

  find_package(Vc REQUIRED)
  set(VECGEOM_LIBRARIES_EXTERNAL ${VECGEOM_LIBRARIES_EXTERNAL} ${Vc_LIBRARIES})
  include_directories(AFTER SYSTEM ${Vc_INCLUDE_DIR})

  if (Vc)
    set(SRC_EXTERNAL ${SRC_EXTERNAL} source/backend/vc/Backend.cpp)
  endif()

endif()

if (Cilk)

  if (NOT Intel)
    message(FATAL_ERROR "Must use Intel C++ compiler (icc) for Cilk backend.")
  endif()

  set(SRC_EXTERNAL ${SRC_EXTERNAL} source/backend/cilk/Backend.cpp)

endif()

if (CUDA)

  find_package(CUDA REQUIRED)
  include(FindCUDA)

  set(CUDA_SEPARABLE_COMPILATION ON)

  set(SRC_EXTERNAL ${SRC_EXTERNAL} source/CudaManager.cpp)
  set(SRC_CUDA ${SRC_CUDA}
      source/CudaManager.cu source/backend/cuda/Interface.cu)

endif()

if (ROOT)
  
  find_package(ROOT REQUIRED)

  include_directories(AFTER SYSTEM ${ROOT_INCLUDE_DIR})
  link_directories(${ROOT_LIBRARY_DIR})
  set(VECGEOM_LIBRARIES_EXTERNAL ${VECGEOM_LIBRARIES_EXTERNAL}
      Cint Core MathCore RIO Thread Geom Gui Net Hist Graf Graf3d Gpad Tree
      Rint Postscript Matrix Physics m dl)
  set(SRC_EXTERNAL ${SRC_EXTERNAL}
      source/PlacedRootVolume.cpp
      source/RootGeoManager.cpp
      source/UnplacedRootVolume.cpp
      source/Visualizer.cpp)

endif()

if (USolids)

  if (NOT USOLIDS_DIR AND (NOT USOLIDS_INCLUDE_DIR OR NOT USOLIDS_LIBRARY_DIR))
    if (NOT ROOT)
      message(FATAL_ERROR "ROOT required to build USolids from source.")
    endif()
    message(STATUS "Building with shipped USolids.")
    add_subdirectory(USolids)
    include_directories(${CMAKE_SOURCE_DIR}/USolids/include)
    link_directories(${CMAKE_BINARY_DIR}/USolids)
  endif()
  if (USOLIDS_INCLUDE_DIR)
    include_directories(${USOLIDS_INCLUDE_DIR})
  elseif (USOLIDS_DIR)
    include_directories(${USOLIDS_DIR}/include)
  endif()
  if (USOLIDS_LIBRARY_DIR)
    link_directories(${USOLIDS_LIBRARY_DIR})
  elseif (USOLIDS_DIR)
    link_directories(${USOLIDS_DIR}/lib)
  endif()
  
  set(VECGEOM_LIBRARIES ${VECGEOM_LIBRARIES} usolids)

endif()

if (Geant4)

  find_package(Geant4 REQUIRED)
  include_directories(AFTER SYSTEM ${Geant4_INCLUDE_DIRS})
  set(VECGEOM_LIBRARIES_EXTERNAL ${VECGEOM_LIBRARIES_EXTERNAL}
      ${Geant4_LIBRARIES})
  message(STATUS "Geant4 found in: ${Geant4_INCLUDE_DIRS}")

endif()

################################################################################

include_directories(${CMAKE_SOURCE_DIR})

set(SRC_CPP_RELATIVE
  source/AOS3D.cpp
  source/LogicalVolume.cpp
  source/PlacedCone.cpp
  source/PlacedBox.cpp
  source/PlacedTube.cpp
  source/PlacedTrd.cpp
  source/PlacedParallelepiped.cpp
  source/PlacedParaboloid.cpp
  source/PlacedPolyhedron.cpp
  source/PlacedTrapezoid.cpp
  source/PlacedVolume.cpp
  source/Planes.cpp
  source/Quadrilaterals.cpp
  source/Rectangles.cpp
  source/SOA3D.cpp
  source/SpecializedBox.cpp
  source/Transformation3D.cpp
  source/UnplacedCone.cpp
  source/UnplacedBox.cpp
  source/UnplacedTube.cpp
  source/UnplacedTrd.cpp
  source/UnplacedParaboloid.cpp
  source/UnplacedParallelepiped.cpp
  source/UnplacedPolyhedron.cpp
  source/UnplacedTrapezoid.cpp
  source/UnplacedVolume.cpp
  source/Vector.cpp
  source/NavigationState.cpp
  source/SimpleNavigator.cpp

  source/UnplacedOrb.cpp
  source/PlacedOrb.cpp

  source/UnplacedSphere.cpp
  source/PlacedSphere.cpp
)
foreach(SRC ${SRC_CPP_RELATIVE})
  set(SRC_CPP ${SRC_CPP} ${CMAKE_SOURCE_DIR}/${SRC})
endforeach()

# Copy all source files to .cu-files in order for NVCC to compile them as CUDA
# code and not regular C++ files.

if (CUDA)

  foreach(SRC_FILE ${SRC_CPP})

    get_filename_component(SRC_FILENAME ${SRC_FILE} NAME_WE)

    ADD_CUSTOM_COMMAND(
      OUTPUT ${CMAKE_CURRENT_BINARY_DIR}/cuda_src/${SRC_FILENAME}.cu
      COMMAND ${CMAKE_COMMAND} -E copy ${SRC_FILE}
          ${CMAKE_CURRENT_BINARY_DIR}/cuda_src/${SRC_FILENAME}.cu
      DEPENDS ${SRC_FILE}
    )

    set(
      SRC_CUDA ${SRC_CUDA}
      ${CMAKE_CURRENT_BINARY_DIR}/cuda_src/${SRC_FILENAME}.cu
    )

  endforeach()

endif()

# Add files that won't be compiled for CUDA

if (USOLIDS)
  set(SRC_CPP ${SRC_CPP}
    test/shape_tester/ShapeTester.cpp
  )
endif()
if (BENCHMARK)
  set(SRC_CPP ${SRC_CPP}
    source/benchmarking/BenchmarkResult.cpp
    source/benchmarking/Benchmarker.cpp
    source/benchmarking/VolumePointers.cpp
  )
  set(SRC_CUDA ${SRC_CUDA}
    source/benchmarking/Benchmarker.cu
  )
endif()
set(SRC_CPP ${SRC_CPP} ${SRC_EXTERNAL}
  source/GeoManager.cpp
  source/ShapeDebugger.cpp
)

# Compile cpp-files for C++11

set_source_files_properties(${SRC_CPP} PROPERTIES COMPILE_FLAGS -std=c++11)

################################################################################

# Build libraries

add_library(vecgeom ${SRC_CPP})
target_link_libraries(vecgeom ${VECGEOM_LIBRARIES}
                      ${VECGEOM_LIBRARIES_EXTERNAL})
set(VECGEOM_LIBRARIES ${VECGEOM_LIBRARIES} vecgeom)
if (NOT ${CMAKE_SYSTEM_NAME} MATCHES "Darwin")
  set(VECGEOM_LIBRARIES_EXTERNAL ${VECGEOM_LIBRARIES_EXTERNAL} rt)
endif()

set_source_files_properties(
  ${SRC_EXECUTABLES}
  PROPERTIES COMPILE_FLAGS -std=c++11
)

if (CUDA)
  cuda_add_library(
    vecgeomcuda
    ${SRC_CUDA}
    OPTIONS ${CUDA_ARCH}
  )
  target_link_libraries(vecgeomcuda ${VECGEOM_LIBRARIES}
                        ${VECGEOM_LIBRARIES_EXTERNAL})
  set(VECGEOM_LIBRARIES ${VECGEOM_LIBRARIES} vecgeomcuda)
endif()

################################################################################

# Define executables

set(TEST_EXECUTABLES_CORE
  ${CMAKE_SOURCE_DIR}/test/core/ContainerTest.cpp
  ${CMAKE_SOURCE_DIR}/test/core/create_geometry.cpp
  ${CMAKE_SOURCE_DIR}/test/core/testVectorSafety.cpp
  ${CMAKE_SOURCE_DIR}/test/core/PlanesTest.cpp
  ${CMAKE_SOURCE_DIR}/test/core/QuadrilateralTest.cpp
  ${CMAKE_SOURCE_DIR}/test/core/SOATest.cpp
  ${CMAKE_SOURCE_DIR}/test/core/Transformation3DTest.cpp
)
set(TEST_EXECUTABLES_ROOT
  ${CMAKE_SOURCE_DIR}/test/root/root_geometry.cpp
  ${CMAKE_SOURCE_DIR}/test/root/complex_test1.cpp
  ${CMAKE_SOURCE_DIR}/test/root/ImportFromRootFileTest.cpp
  ${CMAKE_SOURCE_DIR}/test/root/TestExportToROOT.cpp
  # ${CMAKE_SOURCE_DIR}/test/root/ParaboloidTest.cpp
  ${CMAKE_SOURCE_DIR}/test/root/trd_validation.cpp
)
set(TEST_EXECUTABLES_VISUALIZATION
<<<<<<< HEAD
=======
  ${CMAKE_SOURCE_DIR}/test/visualization/VisualizeTrap.cpp
  ${CMAKE_SOURCE_DIR}/test/visualization/VisualizeTube.cpp
>>>>>>> 8aef9de2
  ${CMAKE_SOURCE_DIR}/test/visualization/DebugTube.cpp
  ${CMAKE_SOURCE_DIR}/test/visualization/DebugPolyhedron.cpp
  ${CMAKE_SOURCE_DIR}/test/visualization/VisualizeTube.cpp
)
set(TEST_EXECUTABLES_USOLIDS
  ${CMAKE_SOURCE_DIR}/test/usolids/CompatibilityTest.cpp
  ${CMAKE_SOURCE_DIR}/test/unit_tests/TestBox.cpp
  ${CMAKE_SOURCE_DIR}/test/unit_tests/TestCons.cpp
  ${CMAKE_SOURCE_DIR}/test/unit_tests/TestTube.cpp
  ${CMAKE_SOURCE_DIR}/test/unit_tests/TestTrd.cpp
  ${CMAKE_SOURCE_DIR}/test/unit_tests/TestTrap.cpp
  ${CMAKE_SOURCE_DIR}/test/unit_tests/TestPolycone.cpp
  ${CMAKE_SOURCE_DIR}/test/unit_tests/TestPolyhedra.cpp
  ${CMAKE_SOURCE_DIR}/test/unit_tests/TestTet.cpp
  #${CMAKE_SOURCE_DIR}/test/unit_tests/TestOrb.cpp
  #${CMAKE_SOURCE_DIR}/test/unit_tests/TestSphere.cpp
  ${CMAKE_SOURCE_DIR}/test/unit_tests/TestBoxlikeTrapezoid.cpp
  ${CMAKE_SOURCE_DIR}/test/unit_tests/usolidTest.cpp
)
set(TEST_EXECUTABLES_BENCHMARK
  ${CMAKE_SOURCE_DIR}/test/benchmark/BoxBenchmark.cpp
  ${CMAKE_SOURCE_DIR}/test/benchmark/ParaboloidBenchmark.cpp
  ${CMAKE_SOURCE_DIR}/test/benchmark/ParaboloidScriptBenchmark.cpp
  ${CMAKE_SOURCE_DIR}/test/benchmark/MultiBenchmark.cpp
  ${CMAKE_SOURCE_DIR}/test/benchmark/ParallelepipedBenchmark.cpp
  ${CMAKE_SOURCE_DIR}/test/benchmark/PolyhedronBenchmark.cpp
  ${CMAKE_SOURCE_DIR}/test/benchmark/TubeBenchmark.cpp
  ${CMAKE_SOURCE_DIR}/test/benchmark/TrapezoidBenchmark.cpp
  ${CMAKE_SOURCE_DIR}/test/benchmark/TrapezoidBenchmarkScript.cpp
  ${CMAKE_SOURCE_DIR}/test/benchmark/OrbBenchmark.cpp
  ${CMAKE_SOURCE_DIR}/test/benchmark/SphereBenchmark.cpp
  ${CMAKE_SOURCE_DIR}/test/benchmark/TrdBenchmark.cpp
  ${CMAKE_SOURCE_DIR}/test/benchmark/ConeBenchmark.cpp
)
set(TEST_EXECUTABLES_CUDA
  # Files go here
)
set(TEST_EXECUTABLES_SHAPETESTER
  ${CMAKE_SOURCE_DIR}/test/shape_tester/shape_testBox.cpp
  ${CMAKE_SOURCE_DIR}/test/shape_tester/shape_testOrb.cpp
  ${CMAKE_SOURCE_DIR}/test/shape_tester/shape_testCone.cpp
  ${CMAKE_SOURCE_DIR}/test/shape_tester/shape_testTrapezoid.cpp
  # ${CMAKE_SOURCE_DIR}/test/shape_tester/shape_testParaboloid.cpp
)
set(TEST_EXECUTABLES
  ${TEST_EXECUTABLES_CORE}
  ${TEST_EXECUTABLES_ROOT}
  ${TEST_EXECUTABLES_VISUALIZATION}
  ${TEST_EXECUTABLES_USOLIDS}
  ${TEST_EXECUTABLES_BENCHMARK}
  ${TEST_EXECUTABLES_CUDA}
  ${TEST_EXECUTABLES_SHAPETESTER}
)
set_source_files_properties(
  ${TEST_EXECUTABLES}
  PROPERTIES COMPILE_FLAGS -std=c++11
)

# Build executables

if (CTEST)
  message(STATUS "Testing with CTest enabled.")
  enable_testing()
endif()

set(VECGEOM_EXECUTABLES)

macro(build_executables EXECUTABLES)
  foreach(EXECUTABLE ${EXECUTABLES})
    get_filename_component(TARGET_NAME ${EXECUTABLE} NAME_WE)
    add_executable(${TARGET_NAME} ${EXECUTABLE})
    target_link_libraries(${TARGET_NAME} ${VECGEOM_LIBRARIES}
                          ${VECGEOM_LIBRARIES_EXTERNAL})
    set(VECGEOM_EXECUTABLES ${VECGEOM_EXECUTABLES} ${TARGET_NAME})
  endforeach()
endmacro()

function(add_to_ctest EXECUTABLES)
  foreach(EXECUTABLE ${EXECUTABLES})
    if (CTEST)
      get_filename_component(TARGET_NAME ${EXECUTABLE} NAME_WE)
      add_test(${TARGET_NAME} ${TARGET_NAME})
    endif()
  endforeach()
endfunction()

build_executables("${TEST_EXECUTABLES_CORE}")
add_to_ctest("${TEST_EXECUTABLES_CORE}")
if (BENCHMARK)
  build_executables("${TEST_EXECUTABLES_BENCHMARK}")
endif()
if (ROOT)
  build_executables("${TEST_EXECUTABLES_ROOT}")
  add_to_ctest("${TEST_EXECUTABLES_ROOT}")
  build_executables("${TEST_EXECUTABLES_VISUALIZATION}")
endif()
if (USolids)
  build_executables("${TEST_EXECUTABLES_USOLIDS}")
  build_executables("${TEST_EXECUTABLES_SHAPETESTER}")
  add_to_ctest("${TEST_EXECUTABLES_USOLIDS}")
  add_to_ctest("${TEST_EXECUTABLES_SHAPETESTER}")
endif()
if (CUDA)
  build_executables("${TEST_EXECUTABLES_CUDA}")
  add_to_ctest("${TEST_EXECUTABLES_CUDA}")
endif()

################################################################################

# Installation

export(PACKAGE Vecgeom)

file(RELATIVE_PATH INSTALL_INCLUDE_DIR_RELATIVE
     "${INSTALL_CMAKE_DIR}" "${INSTALL_INCLUDE_DIR}/.")
file(RELATIVE_PATH INSTALL_LIB_DIR_RELATIVE
     "${INSTALL_CMAKE_DIR}" "${INSTALL_LIB_DIR}/.")
# Build
set(CONF_TYPE "build")
set(CONF_INCLUDE_DIR "${CMAKE_SOURCE_DIR}")
set(CONF_LIBRARY_DIR "${CMAKE_BINARY_DIR}")
set(CONF_LIBRARIES ${VECGEOM_LIBRARIES_EXTERNAL}
    "${CONF_LIBRARY_DIR}/libvecgeom.a")
if (USolids)
  set(CONF_LIBRARIES ${CONF_LIBRARIES}
      "${CONF_LIBRARY_DIR}/USolids/libusolids.a")
endif()
configure_file(VecgeomConfig.cmake.in
               "${PROJECT_BINARY_DIR}/VecgeomConfig.cmake" @ONLY)
# Installation
set(CONF_TYPE "install")
set(CONF_INCLUDE_DIR "\${THIS_DIR}/${INSTALL_INCLUDE_DIR_RELATIVE}")
set(CONF_LIBRARY_DIR "\${THIS_DIR}/${INSTALL_LIB_DIR_RELATIVE}")
set(CONF_LIBRARIES ${VECGEOM_LIBRARIES_EXTERNAL}
    "${CONF_LIBRARY_DIR}/libvecgeom.a")
if (USolids)
  set(CONF_LIBRARIES ${CONF_LIBRARIES} "${CONF_LIBRARY_DIR}/libusolids.a")
endif()
configure_file(VecgeomConfig.cmake.in
  "${PROJECT_BINARY_DIR}${CMAKE_FILES_DIRECTORY}/VecgeomConfig.cmake" @ONLY)
 
# Install the VecgeomConfig.cmake
install(FILES
  "${PROJECT_BINARY_DIR}${CMAKE_FILES_DIRECTORY}/VecgeomConfig.cmake"
  DESTINATION "${INSTALL_CMAKE_DIR}" COMPONENT dev)

# Install headers and libraries
foreach(FOLDER base benchmarking management navigation volumes backend)
  install(DIRECTORY ${FOLDER} DESTINATION ${INSTALL_INCLUDE_DIR})
endforeach()
install(TARGETS vecgeom DESTINATION ${INSTALL_LIB_DIR})
if (CUDA)
  install(TARGETS vecgeomcuda DESTINATION ${INSTALL_LIB_DIR})
endif()<|MERGE_RESOLUTION|>--- conflicted
+++ resolved
@@ -126,7 +126,7 @@
     "${VECGEOM_COMPILATION_FLAGS} -Wall -fPIC")
 if (CMAKE_BUILD_TYPE MATCHES Debug)
   set(CMAKE_CXX_FLAGS "${CMAKE_CXX_FLAGS} -Weffc++ -ggdb")
-  if (APPLE OR UNIX) 
+  if (APPLE OR UNIX)
     set(CMAKE_CXX_FLAGS "${CMAKE_CXX_FLAGS} -O1")
   else()
     set(CMAKE_CXX_FLAGS "${CMAKE_CXX_FLAGS} -O0")
@@ -291,7 +291,7 @@
 endif()
 
 if (ROOT)
-  
+
   find_package(ROOT REQUIRED)
 
   include_directories(AFTER SYSTEM ${ROOT_INCLUDE_DIR})
@@ -328,7 +328,7 @@
   elseif (USOLIDS_DIR)
     link_directories(${USOLIDS_DIR}/lib)
   endif()
-  
+
   set(VECGEOM_LIBRARIES ${VECGEOM_LIBRARIES} usolids)
 
 endif()
@@ -489,11 +489,8 @@
   ${CMAKE_SOURCE_DIR}/test/root/trd_validation.cpp
 )
 set(TEST_EXECUTABLES_VISUALIZATION
-<<<<<<< HEAD
-=======
   ${CMAKE_SOURCE_DIR}/test/visualization/VisualizeTrap.cpp
   ${CMAKE_SOURCE_DIR}/test/visualization/VisualizeTube.cpp
->>>>>>> 8aef9de2
   ${CMAKE_SOURCE_DIR}/test/visualization/DebugTube.cpp
   ${CMAKE_SOURCE_DIR}/test/visualization/DebugPolyhedron.cpp
   ${CMAKE_SOURCE_DIR}/test/visualization/VisualizeTube.cpp
@@ -634,7 +631,7 @@
 endif()
 configure_file(VecgeomConfig.cmake.in
   "${PROJECT_BINARY_DIR}${CMAKE_FILES_DIRECTORY}/VecgeomConfig.cmake" @ONLY)
- 
+
 # Install the VecgeomConfig.cmake
 install(FILES
   "${PROJECT_BINARY_DIR}${CMAKE_FILES_DIRECTORY}/VecgeomConfig.cmake"

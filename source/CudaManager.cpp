/// \file CudaManager.cpp
/// \author Johannes de Fine Licht (johannes.definelicht@cern.ch)

#include "management/CudaManager.h"

#include "backend/cuda/Interface.h"
#include "base/Array.h"
#include "base/Stopwatch.h"
#include "management/GeoManager.h"
#include "management/VolumeFactory.h"
#include "volumes/PlacedVolume.h"
#include "volumes/PlacedBooleanVolume.h"

#include <algorithm>
#include <cassert>
#include <stdio.h>

namespace vecgeom {
inline namespace cxx {

CudaManager::CudaManager() : world_gpu_() {
  synchronized = true;
  world_ = NULL;
  verbose_ = 0;
  total_volumes = 0;
  cudaDeviceSetLimit( cudaLimitStackSize, 4096 );
}

VPlacedVolume const* CudaManager::world() const {
  assert(world_ != nullptr);
  return world_;
}

vecgeom::cuda::VPlacedVolume const* CudaManager::world_gpu() const {
  assert(world_gpu_ != nullptr);
  return world_gpu_;
}

vecgeom::DevicePtr<const vecgeom::cuda::VPlacedVolume> CudaManager::Synchronize() {

  if (verbose_ > 0) std::cerr << "Starting synchronization to GPU.\n";

  // Will return null if no geometry is loaded
  if (synchronized) return vecgeom::DevicePtr<const vecgeom::cuda::VPlacedVolume>(world_gpu_);

  CleanGpu();

  // Populate the memory map with GPU addresses

  AllocateGeometry();

  // Create new objects with pointers adjusted to point to GPU memory, then
  // copy them to the allocated memory locations on the GPU.

  if (verbose_ > 1) std::cerr << "Copying geometry to GPU...";

  if (verbose_ > 2) std::cerr << "\nCopying logical volumes...";
  for (std::set<LogicalVolume const*>::const_iterator i =
       logical_volumes_.begin(); i != logical_volumes_.end(); ++i) {

    (*i)->CopyToGpu(
      LookupUnplaced((*i)->unplaced_volume()),
      LookupDaughters((*i)->daughters_),
      LookupLogical(*i)
    );

  }
  if (verbose_ > 2) std::cerr << " OK\n";

  if (verbose_ > 2) std::cerr << "Copying unplaced volumes...";
  for (std::set<VUnplacedVolume const*>::const_iterator i =
       unplaced_volumes_.begin(); i != unplaced_volumes_.end(); ++i) {

    (*i)->CopyToGpu(LookupUnplaced(*i));

  }
  if (verbose_ > 2) std::cout << " OK\n";

  if (verbose_ > 2) std::cout << "Copying placed volumes...";
  for (std::set<VPlacedVolume const*>::const_iterator i =
       placed_volumes_.begin(); i != placed_volumes_.end(); ++i) {

    (*i)->CopyToGpu(
      LookupLogical((*i)->logical_volume()),
      LookupTransformation((*i)->transformation()),
      LookupPlaced(*i)
    );

  }
  if (verbose_ > 2) std::cout << " OK\n";

  if (verbose_ > 2) std::cout << "Copying transformations_...";
  for (std::set<Transformation3D const*>::const_iterator i =
       transformations_.begin(); i != transformations_.end(); ++i) {

     (*i)->CopyToGpu(LookupTransformation(*i));

  }
  if (verbose_ > 2) std::cout << " OK\n";

  if (verbose_ > 2) std::cout << "Copying daughter arrays...";
  std::vector<CudaDaughter_t> daughter_array;
  for (std::set<Vector<Daughter_t> *>::const_iterator i =
       daughters_.begin(); i != daughters_.end(); ++i) {

    // First handle C arrays that must now point to GPU locations
    const int daughter_count = (*i)->size();
    daughter_array.resize( daughter_count );
    int j = 0;
    for (Daughter_t* k = (*i)->begin(); k != (*i)->end(); ++k) {
      daughter_array[j] = LookupPlaced(*k);
      j++;
    }
    DevicePtr<CudaDaughter_t> daughter_array_gpu( LookupDaughterArray(*i) );
    //daughter_array_gpu.Allocate( daughter_count );
    daughter_array_gpu.ToDevice( &(daughter_array[0]), daughter_count);
    // vecgeom::CopyToGpu(
    //    daughter_array_gpu, LookupDaughterArray(*i), daughter_count*sizeof(Daughter)
    // );

    // Create array object wrapping newly copied C arrays
    (*i)->CopyToGpu(LookupDaughterArray(*i), LookupDaughters(*i));

  }
  if (verbose_ > 1) std::cout << " OK\n";

  synchronized = true;

  world_gpu_ = LookupPlaced(world_);

  if (verbose_ > 0) std::cout << "Geometry synchronized to GPU.\n";

  return world_gpu_;

}

void CudaManager::LoadGeometry(VPlacedVolume const *const volume) {

  if (world_ == volume) return;

  CleanGpu();

  logical_volumes_.clear();
  unplaced_volumes_.clear();
  placed_volumes_.clear();
  transformations_.clear();
  daughters_.clear();

  world_ = volume;

  ScanGeometry(volume);

  // Already set by CleanGpu(), but keep it here for good measure
  synchronized = false;

}

void CudaManager::LoadGeometry() {
  LoadGeometry(GeoManager::Instance().GetWorld());
}

void CudaManager::CleanGpu() {

  if (memory_map.size() == 0 && world_gpu_ == NULL) return;

  if (verbose_ > 1) std::cout << "Cleaning GPU...";

  for (auto i = allocated_memory_.begin(), i_end = allocated_memory_.end();
       i != i_end; ++i) {
    i->Deallocate();
  }
  allocated_memory_.clear();
  memory_map.clear();
  gpu_memory_map.clear();

  world_gpu_ = vecgeom::DevicePtr<vecgeom::cuda::VPlacedVolume>();
  synchronized = false;

  if (verbose_ > 1) std::cout << " OK\n";

}

<<<<<<< HEAD
void CudaManager::AllocateGeometry() {

  if (verbose_ > 1) std::cout << "Allocating geometry on GPU...";

  {
    if (verbose_ > 2) std::cout << "Allocating logical volumes...";

    DevicePtr<cuda::LogicalVolume> gpu_array;
    gpu_array.Allocate(logical_volumes_.size());
    allocated_memory_.push_back(DevicePtr<char>(gpu_array));

    for (std::set<LogicalVolume const*>::const_iterator i =
         logical_volumes_.begin(); i != logical_volumes_.end(); ++i) {
      memory_map[ToCpuAddress(*i)] = DevicePtr<char>(gpu_array);
      ++gpu_array;
    }
=======
template <typename Coll>
bool CudaManager::AllocateCollectionOnCoproc(const char *verbose_title,
                                             const Coll &data
                                             )
{
   // NOTE: Code need to be enhanced to propage the error correctly.

   if (verbose_ > 2) std::cout << "Allocating " << verbose_title << "...";

   size_t totalSize = 0;
   for (auto i : data) {
      totalSize += i->DeviceSizeOf();
   }
>>>>>>> b815fd3f

   GpuAddress gpu_address;
   gpu_address.Allocate(totalSize);
   allocated_memory_.push_back(gpu_address);

   for (auto i : data) {
      memory_map[ToCpuAddress(i)] = gpu_address;
      gpu_address += i->DeviceSizeOf();
   }

   if (verbose_ > 2) std::cout << " OK\n";

<<<<<<< HEAD
      GpuAddress gpu_address;
      gpu_address.Allocate((*i)->DeviceSizeOf());
      allocated_memory_.push_back(gpu_address);
      memory_map[ToCpuAddress(*i)] = gpu_address;
=======
   return true;
}
>>>>>>> b815fd3f

void CudaManager::AllocateGeometry() {

  if (verbose_ > 1) std::cout << "Allocating geometry on GPU...";

  {
    if (verbose_ > 2) std::cout << "Allocating logical volumes...";

<<<<<<< HEAD
      GpuAddress gpu_address;
      gpu_address.Allocate((*i)->DeviceSizeOf());
      allocated_memory_.push_back(gpu_address);
      memory_map[ToCpuAddress(*i)] = gpu_address;
=======
    DevicePtr<cuda::LogicalVolume> gpu_array;
    gpu_array.Allocate(logical_volumes_.size());
    allocated_memory_.push_back(DevicePtr<char>(gpu_array));
>>>>>>> b815fd3f

    for (std::set<LogicalVolume const*>::const_iterator i =
         logical_volumes_.begin(); i != logical_volumes_.end(); ++i) {
      memory_map[ToCpuAddress(*i)] = DevicePtr<char>(gpu_array);
      ++gpu_array;
    }

    if (verbose_ > 2) std::cout << " OK\n";
  }

  AllocateCollectionOnCoproc("unplaced volumes", unplaced_volumes_);

<<<<<<< HEAD
      GpuAddress gpu_address;
      gpu_address.Allocate((*i)->DeviceSizeOf());
      allocated_memory_.push_back(gpu_address);
      memory_map[ToCpuAddress(*i)] = gpu_address;
    }
=======
  AllocateCollectionOnCoproc("placed volumes", placed_volumes_);
>>>>>>> b815fd3f

  AllocateCollectionOnCoproc("transformations", transformations_);

  {
    if (verbose_ > 2) std::cout << "Allocating daughter lists...";

    DevicePtr<cuda::Vector<CudaDaughter_t> > gpu_array;
    gpu_array.Allocate(daughters_.size());
    allocated_memory_.push_back(GpuAddress(gpu_array));

    
    DevicePtr<CudaDaughter_t> gpu_c_array;
    gpu_c_array.Allocate(total_volumes);
    allocated_memory_.push_back(GpuAddress(gpu_c_array));

    for (std::set<Vector<Daughter> *>::const_iterator i =
         daughters_.begin(); i != daughters_.end(); ++i) {

      memory_map[ToCpuAddress(*i)] = GpuAddress(gpu_array);
      gpu_memory_map[GpuAddress(gpu_array)] = GpuAddress(gpu_c_array);
      ++gpu_array;
      gpu_c_array += (*i)->size();

    }

    if (verbose_ > 2) std::cout << " OK\n";
  }

  if (verbose_ == 2) std::cout << " OK\n";


  fprintf(stderr,"NUMBER OF PLACED VOLUMES %ld\n", placed_volumes_.size());
  fprintf(stderr,"NUMBER OF UNPLACED VOLUMES %ld\n", unplaced_volumes_.size());

}

void CudaManager::ScanGeometry(VPlacedVolume const *const volume) {

  if (placed_volumes_.find(volume) == placed_volumes_.end()) {
    placed_volumes_.insert(volume);
  }
  if (logical_volumes_.find(volume->logical_volume())
      == logical_volumes_.end()) {
    logical_volumes_.insert(volume->logical_volume());
  }
  if (transformations_.find(volume->transformation())
      == transformations_.end()) {
    transformations_.insert(volume->transformation());
  }
  if (unplaced_volumes_.find(volume->unplaced_volume())
      == unplaced_volumes_.end()) {
    unplaced_volumes_.insert(volume->unplaced_volume());
  }
  if (daughters_.find(volume->logical_volume()->daughters_)
      == daughters_.end()) {
    daughters_.insert(volume->logical_volume()->daughters_);
  }

  if( dynamic_cast<PlacedBooleanVolume const*>(volume) ){
    fprintf(stderr,"found a PlacedBooleanVolume");
    PlacedBooleanVolume const* v =  dynamic_cast<PlacedBooleanVolume const*>(volume);
    ScanGeometry(v->GetUnplacedVolume()->fLeftVolume);
    ScanGeometry(v->GetUnplacedVolume()->fRightVolume);
  }


  for (Daughter_t* i = volume->daughters().begin();
       i != volume->daughters().end(); ++i) {
    ScanGeometry(*i);
  }

  total_volumes++;
}

template <typename Type>
typename CudaManager::GpuAddress CudaManager::Lookup(
    Type const *const key) {
  const CpuAddress cpu_address = ToCpuAddress(key);
  GpuAddress output = memory_map[cpu_address];
  assert(output != nullptr);
  return output;
}

template <typename Type>
typename CudaManager::GpuAddress CudaManager::Lookup(
    DevicePtr<Type> key) {
  GpuAddress gpu_address(key);
  GpuAddress output = gpu_memory_map[gpu_address];
  assert(output != nullptr);
  return output;
}

DevicePtr<cuda::VUnplacedVolume> CudaManager::LookupUnplaced(
    VUnplacedVolume const *const host_ptr) {
  return DevicePtr<cuda::VUnplacedVolume>(Lookup(host_ptr));
}

DevicePtr<cuda::LogicalVolume> CudaManager::LookupLogical(
    LogicalVolume const *const host_ptr) {
  return DevicePtr<cuda::LogicalVolume>(Lookup(host_ptr));
}

DevicePtr<cuda::VPlacedVolume> CudaManager::LookupPlaced(
    VPlacedVolume const *const host_ptr) {
  return DevicePtr<cuda::VPlacedVolume>(Lookup(host_ptr));
}

DevicePtr<cuda::Transformation3D> CudaManager::LookupTransformation(
    Transformation3D const *const host_ptr) {
  return DevicePtr<cuda::Transformation3D>(Lookup(host_ptr));
}

DevicePtr<cuda::Vector<CudaManager::CudaDaughter_t> > CudaManager::LookupDaughters(
    Vector<Daughter> *const host_ptr) {
  return DevicePtr<cuda::Vector<CudaManager::CudaDaughter_t> >(Lookup(host_ptr));
}

DevicePtr<CudaManager::CudaDaughter_t> CudaManager::LookupDaughterArray(
    Vector<Daughter> *const host_ptr) {
  GpuAddress daughters_(LookupDaughters(host_ptr));
  return DevicePtr<CudaManager::CudaDaughter_t>(Lookup(daughters_));
}

void CudaManager::PrintGeometry() const {
  CudaManagerPrintGeometry(world_gpu());
}

// template <typename TrackContainer>
// void CudaManager::LocatePointsTemplate(TrackContainer const &container,
//                                        const int n, const int depth,
//                                        int *const output) const {
//   CudaManagerLocatePoints(world_gpu(), container, n, depth, output);
// }

// void CudaManager::LocatePoints(SOA3D<Precision> const &container,
//                                const int depth, int *const output) const {
//   Precision *const x_gpu =
//       AllocateOnGpu<Precision>(sizeof(Precision)*container.size());
//   Precision *const y_gpu =
//       AllocateOnGpu<Precision>(sizeof(Precision)*container.size());
//   Precision *const z_gpu =
//       AllocateOnGpu<Precision>(sizeof(Precision)*container.size());
//   SOA3D<Precision> *const soa3d_gpu = container.CopyToGpu(x_gpu, y_gpu, z_gpu);
//   LocatePointsTemplate(soa3d_gpu, container.size(), depth, output);
//   CudaFree(x_gpu);
//   CudaFree(y_gpu);
//   CudaFree(z_gpu);
//   CudaFree(soa3d_gpu);
// }

// void CudaManager::LocatePoints(AOS3D<Precision> const &container,
//                                const int depth, int *const output) const {
//   Vector3D<Precision> *const data =
//       AllocateOnGpu<Vector3D<Precision> >(
//         container.size()*sizeof(Vector3D<Precision>)
//       );
//   AOS3D<Precision> *const aos3d_gpu = container.CopyToGpu(data);
//   LocatePointsTemplate(aos3d_gpu, container.size(), depth, output);
//   CudaFree(data);
//   CudaFree(aos3d_gpu);
// }

} } // End namespace vecgeom<|MERGE_RESOLUTION|>--- conflicted
+++ resolved
@@ -180,24 +180,6 @@
 
 }
 
-<<<<<<< HEAD
-void CudaManager::AllocateGeometry() {
-
-  if (verbose_ > 1) std::cout << "Allocating geometry on GPU...";
-
-  {
-    if (verbose_ > 2) std::cout << "Allocating logical volumes...";
-
-    DevicePtr<cuda::LogicalVolume> gpu_array;
-    gpu_array.Allocate(logical_volumes_.size());
-    allocated_memory_.push_back(DevicePtr<char>(gpu_array));
-
-    for (std::set<LogicalVolume const*>::const_iterator i =
-         logical_volumes_.begin(); i != logical_volumes_.end(); ++i) {
-      memory_map[ToCpuAddress(*i)] = DevicePtr<char>(gpu_array);
-      ++gpu_array;
-    }
-=======
 template <typename Coll>
 bool CudaManager::AllocateCollectionOnCoproc(const char *verbose_title,
                                              const Coll &data
@@ -211,7 +193,6 @@
    for (auto i : data) {
       totalSize += i->DeviceSizeOf();
    }
->>>>>>> b815fd3f
 
    GpuAddress gpu_address;
    gpu_address.Allocate(totalSize);
@@ -224,15 +205,8 @@
 
    if (verbose_ > 2) std::cout << " OK\n";
 
-<<<<<<< HEAD
-      GpuAddress gpu_address;
-      gpu_address.Allocate((*i)->DeviceSizeOf());
-      allocated_memory_.push_back(gpu_address);
-      memory_map[ToCpuAddress(*i)] = gpu_address;
-=======
    return true;
 }
->>>>>>> b815fd3f
 
 void CudaManager::AllocateGeometry() {
 
@@ -241,16 +215,9 @@
   {
     if (verbose_ > 2) std::cout << "Allocating logical volumes...";
 
-<<<<<<< HEAD
-      GpuAddress gpu_address;
-      gpu_address.Allocate((*i)->DeviceSizeOf());
-      allocated_memory_.push_back(gpu_address);
-      memory_map[ToCpuAddress(*i)] = gpu_address;
-=======
     DevicePtr<cuda::LogicalVolume> gpu_array;
     gpu_array.Allocate(logical_volumes_.size());
     allocated_memory_.push_back(DevicePtr<char>(gpu_array));
->>>>>>> b815fd3f
 
     for (std::set<LogicalVolume const*>::const_iterator i =
          logical_volumes_.begin(); i != logical_volumes_.end(); ++i) {
@@ -263,15 +230,7 @@
 
   AllocateCollectionOnCoproc("unplaced volumes", unplaced_volumes_);
 
-<<<<<<< HEAD
-      GpuAddress gpu_address;
-      gpu_address.Allocate((*i)->DeviceSizeOf());
-      allocated_memory_.push_back(gpu_address);
-      memory_map[ToCpuAddress(*i)] = gpu_address;
-    }
-=======
   AllocateCollectionOnCoproc("placed volumes", placed_volumes_);
->>>>>>> b815fd3f
 
   AllocateCollectionOnCoproc("transformations", transformations_);
 

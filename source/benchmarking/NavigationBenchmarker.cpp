/// \file NavigationBenchmarker.h
/// \author Guilherme Lima (lima at fnal dot gov)
//
// 2014-11-26 G.Lima - created, by adapting Johannes' Benchmarker for navigation

#include "benchmarking/NavigationBenchmarker.h"

#include "base/SOA3D.h"
#include "base/Stopwatch.h"
#include "volumes/utilities/VolumeUtilities.h"

#include "volumes/PlacedVolume.h"
#include "navigation/SimpleNavigator.h"
#include "navigation/NavStatePool.h"

#ifdef VECGEOM_ROOT
  #include "TGeoNavigator.h"
  #include "TGeoManager.h"
#endif

#ifdef VECGEOM_GEANT4
  #include "management/G4GeoManager.h"
  #include "G4Navigator.hh"
#endif

#ifdef VECGEOM_CUDA_INTERFACE
  #include "backend/cuda/Backend.h"
  #include "management/CudaManager.h"
#endif

namespace vecgeom {

// #ifdef VECGEOM_CUDA_INTERFACE
// void GetVolumePointers( std::list<DevicePtr<cuda::VPlacedVolume>> &volumesGpu ) {
//   using cxx::CudaManager;
//   CudaManager::Instance().LoadGeometry(CudaManager::Instance().world());
//   CudaManager::Instance().Synchronize();
//   for (std::list<VolumePointers>::const_iterator v = fVolumes.begin();
//        v != fVolumes.end(); ++v) {
//     volumesGpu.push_back(CudaManager::Instance().LookupPlaced(v->Specialized()));
//   }
// }
// #endif

//==================================


Precision benchmarkLocatePoint( int nPoints, int nReps, SOA3D<Precision> const& points) {
 
   NavigationState * state = NavigationState::MakeInstance( GeoManager::Instance().getMaxDepth() );
   vecgeom::SimpleNavigator nav;
 
   Stopwatch timer;
   timer.Start();
   for(int n=0; n<nReps; ++n) {
     for( int i=0; i<nPoints; ++i ) {
       state->Clear();
       nav.LocatePoint( GeoManager::Instance().GetWorld(), points[i], *state, true);
     }
   }
   Precision elapsed = timer.Stop();

   NavigationState::ReleaseInstance( state );
   return (Precision)elapsed;
}

//==================================

Precision benchmarkSerialNavigation( int nPoints, int nReps,
                                     SOA3D<Precision> const& points,
                                     SOA3D<Precision> const& dirs,
                                     Precision const* maxSteps ) {

  NavigationState ** curStates = new NavigationState*[nPoints];
  for( int i=0; i<nPoints; ++i) curStates[i] = NavigationState::MakeInstance( GeoManager::Instance().getMaxDepth() );

  NavigationState ** newStates = new NavigationState*[nPoints];
  for( int i=0; i<nPoints; ++i) newStates[i] = NavigationState::MakeInstance( GeoManager::Instance().getMaxDepth() );

  vecgeom::SimpleNavigator nav;

  for( int i=0; i<nPoints; ++i ) {
    curStates[i]->Clear();
    nav.LocatePoint( GeoManager::Instance().GetWorld(), points[i], *curStates[i], true);
  }

  Precision step = 0.0;
  Stopwatch timer;
  timer.Start();
  for(int n=0; n<nReps; ++n) {
    for( int i=0; i<nPoints; ++i ) {
         nav.FindNextBoundaryAndStep( points[i], dirs[i], *(curStates[i]),
                                      *(newStates[i]), maxSteps[i], step );
    }
  }
  Precision elapsed = timer.Stop();

  // cleanup
  for( int i=0; i<nPoints; ++i) {
    NavigationState::ReleaseInstance( curStates[i] );
    NavigationState::ReleaseInstance( newStates[i] );
  }
  delete[] curStates;
  delete[] newStates;

  return (Precision)elapsed;
}

//==================================

Precision benchmarkVectorNavigation( int nPoints, int nReps,
                                     SOA3D<Precision> const& points,
                                     SOA3D<Precision> const& dirs,
                                     Precision const* maxSteps ) {

  SOA3D<Precision> workspace1(nPoints);
  SOA3D<Precision> workspace2(nPoints);

  int * intworkspace = (int *) _mm_malloc(sizeof(int)*nPoints,32);
  Precision * vecSteps = (Precision *) _mm_malloc(sizeof(Precision)*nPoints,32);
  Precision * safeties = (Precision *) _mm_malloc(sizeof(Precision)*nPoints,32);

  memset(vecSteps, 0, sizeof(Precision)*nPoints);
  memset(safeties, 0, sizeof(Precision)*nPoints);

  vecgeom::SimpleNavigator nav;

  // setup all the navigation states
  NavigationState ** curStates = new NavigationState*[nPoints];
  NavigationState ** newStates = new NavigationState*[nPoints];

  for( int i=0; i<nPoints; ++i ) {
    curStates[i] = NavigationState::MakeInstance( GeoManager::Instance().getMaxDepth() );
    newStates[i] = NavigationState::MakeInstance( GeoManager::Instance().getMaxDepth() );
    nav.LocatePoint( GeoManager::Instance().GetWorld(), points[i], *curStates[i], true);
  }

  Stopwatch timer;
  timer.Start();
  for(int n=0; n<nReps; ++n) {
    nav.FindNextBoundaryAndStep( points, dirs, workspace1, workspace2, curStates, newStates,
                                 maxSteps, safeties, vecSteps, intworkspace );
  }
  Precision elapsed = timer.Stop();

  // cleanup
  for( int i=0; i<nPoints; ++i) {
    NavigationState::ReleaseInstance( curStates[i] );
    NavigationState::ReleaseInstance( newStates[i] );
  }
  delete[] curStates;
  delete[] newStates;

  _mm_free(intworkspace);
  _mm_free(vecSteps);
  _mm_free(safeties);

  return (Precision)elapsed;
}

//==================================
#ifdef VECGEOM_ROOT
Precision benchmarkROOTNavigation( int nPoints, int nReps,
                                   SOA3D<Precision> const& points,
                                   SOA3D<Precision> const& dirs,
                                   Precision const* maxSteps ) {

  TGeoNavigator * rootnav = ::gGeoManager->GetCurrentNavigator();
  TGeoNode ** rootNodes = new TGeoNode*[nPoints];

  Stopwatch timer;
  timer.Start();
  for(int n=0; n<nReps; ++n) {
    for (int i=0;i<nPoints;++i) {
      Vector3D<Precision> const& pos = points[i];
      Vector3D<Precision> const& dir = dirs[i];

      rootnav->ResetState();
      rootNodes[i] = rootnav->FindNode( pos.x(), pos.y(), pos.z() );

      rootnav->SetCurrentPoint( pos.x(), pos.y(), pos.z() );
      rootnav->SetCurrentDirection( dir.x(), dir.y(), dir.z() );
      rootnav->FindNextBoundaryAndStep( maxSteps[i] );
    }
  }

  // cleanup
  delete[] rootNodes;

  return (Precision)timer.Stop();
}
#endif

//==================================
#ifdef VECGEOM_GEANT4
Precision benchmarkGeant4Navigation( int nPoints, int nReps,
                                     SOA3D<Precision> const& points,
                                     SOA3D<Precision> const& dirs,
                                     Precision const* maxSteps ) {
  Stopwatch timer;
  timer.Start();

  // Note: Vector3D's are expressed in cm, while G4ThreeVectors are expressed in mm
  const Precision cm = 10.;  // cm --> mm conversion
  G4Navigator& g4nav = *(G4GeoManager::Instance().GetNavigator());
  G4TouchableHistory** g4history = new G4TouchableHistory*[nPoints];

  for(int n=0; n<nReps; ++n) {
    for (int i=0; i<nPoints; ++i) {
      G4ThreeVector g4pos( points[i].x()*cm, points[i].y()*cm, points[i].z()*cm );
      G4ThreeVector g4dir( dirs[i].x(), dirs[i].y(), dirs[i].z() );
      G4double maxStep = maxSteps[i];

      // false --> locate from top
      G4VPhysicalVolume const* vol = g4nav.LocateGlobalPointAndSetup( g4pos, &g4dir, false );
      if(!vol) std::cout<<"benchG4Navit: pos="<< g4pos <<" and dir="<< g4dir <<" --> vol="<< vol <<"\n";

      G4double safety = 0.0;
      G4double step  = g4nav.ComputeStep( g4pos, g4dir, maxStep, safety );
      if(step>9.0e+98) step = maxStep;

      G4ThreeVector nextPos = g4pos + (step + 1.0e-6) * g4dir;

      // TODO: save touchable history array - returnable?  symmetrize with root benchmark

      // Technically, vecgeom returns vol at nextPos, but we might remove it here so Geant4 gets a performance boost
      //g4nav.SetGeometricallyLimitedStep();
      //vol = g4nav.LocateGlobalPointAndSetup( nextPos );
    }
  }

  // cleanup
  delete[] g4history;
//  _mm_free(maxSteps);

  return (Precision)timer.Stop();
}
#endif


//=======================================
/// Function to run navigation benchmarks
  void runNavigationBenchmarks(LogicalVolume const* startVol, int np, int nreps,
                               Precision const* maxStep, Precision bias) {

  SOA3D<Precision> points(np);
  SOA3D<Precision> locpts(np);
  SOA3D<Precision> dirs(np);
  vecgeom::volumeUtilities::FillGlobalPointsAndDirectionsForLogicalVolume( startVol, locpts, points, dirs, bias, np);

  Precision cputime;

  cputime = benchmarkLocatePoint(np,nreps,points);
  printf("CPU elapsed time (locating and setting steps) %f ms\n", 1000.*cputime);

  cputime = benchmarkSerialNavigation(np,nreps,points, dirs, maxStep);
  printf("CPU elapsed time (serialized navigation) %f ms\n", 1000.*cputime);

<<<<<<< HEAD
  cputime = benchmarkVectorNavigation(np,nreps,points, dirs, maxStep);
=======
  cputime = benchmarkVectorNavigation(np,nreps,points, dirs);

>>>>>>> 20c64870
  printf("CPU elapsed time (vectorized navigation) %f ms\n", 1000.*cputime);

#ifdef VECGEOM_ROOT
  cputime = benchmarkROOTNavigation(np,nreps,points, dirs, maxStep);
  printf("CPU elapsed time (ROOT navigation) %f ms\n", 1000.*cputime);
#endif

#ifdef VECGEOM_GEANT4
  cputime = benchmarkGeant4Navigation(np,nreps,points, dirs, maxStep);
  printf("CPU elapsed time (Geant4 navigation) %f ms\n", 1000.*cputime);
#endif

  return;
}

//======================================
// Use ROOT as reference to validate VecGeom navigation.
// The procedure is appropriate for one track at a time (serial
// interface), no need to store ROOT results.  Takes as input one
// track (position+direction) and VecGeom navigation output (step and
// navState).
#ifdef VECGEOM_ROOT
bool validateNavigationStepAgainstRoot(
  Vector3D<Precision> const& pos,
  Vector3D<Precision> const& dir,
  Precision maxStep,
  Precision testStep,
  NavigationState const& testState)
{
  bool result = true;

  TGeoNavigator* rootnav = ::gGeoManager->GetCurrentNavigator();
  rootnav->ResetState();
  rootnav->FindNode( pos.x(), pos.y(), pos.z() );
  rootnav->SetCurrentPoint( pos.x(), pos.y(), pos.z() );
  rootnav->SetCurrentDirection( dir.x(), dir.y(), dir.z() );
  rootnav->FindNextBoundaryAndStep( maxStep );

  if( testState.Top() == NULL ) {
    if (! rootnav->IsOutside() ) {
      result = false;
      std::cerr << " OUTSIDEERROR \n";
    }
  }

  else if( Abs(testStep - rootnav->GetStep()) > 100.*kTolerance
           || rootnav->GetCurrentNode() != RootGeoManager::Instance().tgeonode(testState.Top()) )
  {
    result = false;
    std::cerr << "\n*** ERROR on validateAgainstROOT: "
              <<" ROOT node="<< rootnav->GetCurrentNode()->GetName()
              <<" outside="<< rootnav->IsOutside()
              <<" step="<< rootnav->GetStep()
              <<" <==> VecGeom node="<< (testState.Top() ? testState.Top()->GetLabel() : "NULL")
              <<" step="<< testStep
              <<" /// Step ratio="<< testStep/rootnav->GetStep()
              <<" / step diff="<< Abs(testStep-rootnav->GetStep())
              <<" / rel.error="<< Abs(testStep-rootnav->GetStep())/testStep
              <<"\n";

    std::cerr<< rootnav->GetCurrentNode() <<' '<< RootGeoManager::Instance().tgeonode(testState.Top()) << "\n";
  }

  return result;
}
#endif // VECGEOM_ROOT

//=======================================
// Use Geant4 as reference to validate VecGeom navigation.
//
// The procedure is appropriate for one track at a time (serial interface),
// no need to store Geant4 results.
//
// Takes as input one track (position+direction)
// and VecGeom navigation output (step and navState).
#ifdef VECGEOM_GEANT4
bool validateNavigationStepAgainstGeant4(
  Vector3D<Precision> const& pos,
  Vector3D<Precision> const& dir,
  Precision maxStep,
  Precision testStep,
  NavigationState const& testState,
  Precision& step,
  G4VPhysicalVolume const*& nextVol)
{
  // Note: Vector3D's are expressed in cm, while G4ThreeVectors are expressed in mm
  const Precision cm = 10.;  // cm --> mm conversion
  bool result = true;
  G4Navigator& g4nav = *(G4GeoManager::Instance().GetNavigator());

  G4ThreeVector g4pos( pos.x()*cm, pos.y()*cm, pos.z()*cm );
  G4ThreeVector g4dir( dir.x(), dir.y(), dir.z() );
  // false == locate from top
  nextVol = g4nav.LocateGlobalPointAndSetup( g4pos, &g4dir, false, false );

  G4double safety = 0.0;
  step  = g4nav.ComputeStep( g4pos, g4dir, maxStep*cm, safety );
  // note that if maxStep limitation is taken, step actually returns 9+e98 (Geant4 kInfinity)
  if(step>9e+97) step = maxStep*cm;
  else           g4nav.SetGeometricallyLimitedStep();

  G4ThreeVector nextPos = g4pos + (step + 1.0e-6) * g4dir;
  nextVol = g4nav.LocateGlobalPointAndSetup( nextPos, &g4dir, true, false );

  std::string vgLogName( testState.Top()->GetLogicalVolume()->GetLabel() );

  if( testState.Top() == NULL ) {
     if (! g4nav.ExitedMotherVolume() ) {
       result = false;
       std::cerr << " OUTSIDEERROR \n";
     }
  }
  else if( Abs(testStep - step/cm) > 100.*kTolerance
           || vgLogName.compare( nextVol->GetName() ) ) {
    result = false;
    std::cerr << "\n*** ERROR on validateAgainstGeant4: "
              <<" Geant4 node="<< (nextVol ? nextVol->GetName() : "Null")
  //             <<" outside="<< g4nav->IsOutside()
              <<" step="<< step/cm    // printouts are in cm units
              <<" <==> VecGeom node="<< (testState.Top() ? testState.Top()->GetLabel() : "NULL")
              <<" step="<< testStep
              <<"\n";

    //std::cerr<< vol <<' '<< RootGeoManager::Instance().tgeonode(testState.Top()) << "\n";
  }

  return result;
}
#endif // VECGEOM_ROOT

//=======================================

bool validateVecGeomNavigation( int np, SOA3D<Precision> const& points, SOA3D<Precision> const& dirs,
                                Precision const* maxSteps) {

  bool result = true;

  // now setup all the navigation states - one loop at a time for better data locality
  NavigationState** origStates     = new NavigationState*[np];
  for( int i=0; i<np; ++i) origStates[i] = NavigationState::MakeInstance( GeoManager::Instance().getMaxDepth() );

  NavigationState** vgSerialStates = new NavigationState*[np];
  for( int i=0; i<np; ++i) vgSerialStates[i] = NavigationState::MakeInstance( GeoManager::Instance().getMaxDepth() );

  vecgeom::SimpleNavigator nav;
  Precision * refSteps = (Precision *) _mm_malloc(sizeof(Precision)*np,32);

  memset(refSteps, 0, sizeof(Precision)*np);

  // navigation using the serial interface
#ifdef VECGEOM_ROOT
  int rootMismatches = 0;
#endif
#ifdef VECGEOM_GEANT4
  int g4Mismatches = 0;
#endif
  for (int i=0; i<np; ++i) {
    Vector3D<Precision> const& pos = points[i];
    Vector3D<Precision> const& dir = dirs[i];
    nav.LocatePoint( GeoManager::Instance().GetWorld(), pos, *origStates[i], true);
    nav.FindNextBoundaryAndStep( pos, dir, *origStates[i], *vgSerialStates[i], maxSteps[i], refSteps[i]);

    // validate serial interface against ROOT and/or Geant4
    bool ok = true;

#ifdef VECGEOM_ROOT
    ok = validateNavigationStepAgainstRoot(pos, dir, maxSteps[i], refSteps[i], *vgSerialStates[i] );
    result &= ok;
    if(!ok) ++rootMismatches;
#endif

#ifdef VECGEOM_GEANT4
    G4double g4step = kInfinity;
    G4VPhysicalVolume const* nextPV = NULL;
    ok = validateNavigationStepAgainstGeant4(pos, dir, maxSteps[i], refSteps[i], *vgSerialStates[i], g4step, nextPV );
    result &= ok;
    if(!ok) ++g4Mismatches;
#endif

    result &= ok;
    if( !ok ) {
      std::cout << "\n=======> Summary: ITERATION " << i
                <<" - pos = " << pos <<" dir = " << dir
                <<" / Steps (";
#ifdef VECGEOM_ROOT
      std::cout<<"Root/";
#endif
#ifdef VECGEOM_GEANT4
      std::cout<<"Geant4/";
#endif
      std::cout<<"VecGeom): ";

#ifdef VECGEOM_ROOT
      TGeoNavigator* rootnav = ::gGeoManager->GetCurrentNavigator();
      std::cout<< rootnav->GetStep() << " / ";
#endif
#ifdef VECGEOM_GEANT4
      std::cout<< 0.1*g4step <<" / ";
#endif
      std::cout<< refSteps[i] <<"\n";

      //=== compare navigation states
      std::cout <<"Next volumes: ";
#ifdef VECGEOM_ROOT
      std::cout << rootnav->GetCurrentNode()->GetName() <<" / ";
#endif
#ifdef VECGEOM_GEANT4
      std::cout << (nextPV ? nextPV->GetName() : "NULL") <<" / ";
#endif
      std::cout << (vgSerialStates[i]->Top()? vgSerialStates[i]->Top()->GetLabel() : "NULL") << "\n";

      // nav.InspectEnvironmentForPointAndDirection( pos, dir, *origState );
    }
  }
#ifdef VECGEOM_ROOT
  std::cout<<"VecGeom navigation - serial interface: # ROOT mismatches = "<< rootMismatches <<" / "<< np <<"\n";
#endif
#ifdef VECGEOM_GEANT4
  std::cout<<"VecGeom navigation - serial interface: # Geant4 mismatches = "<< g4Mismatches <<" / "<< np <<"\n";
#endif

  //=== N-particle navigation interface

  //--- Creating vgVectorStates
  NavigationState** vgVectorStates = new NavigationState*[np];
  for( int i=0; i<np; ++i) vgVectorStates[i] = NavigationState::MakeInstance( GeoManager::Instance().getMaxDepth() );

  SOA3D<Precision> workspace1(np);
  SOA3D<Precision> workspace2(np);
  int* intworkspace = (int *) _mm_malloc(sizeof(int)*np,32);

  Precision * vecSteps = (Precision *) _mm_malloc(sizeof(Precision)*np,32);
  Precision * safeties = (Precision *) _mm_malloc(sizeof(Precision)*np,32);
  memset(vecSteps, 0, sizeof(Precision)*np);
  memset(safeties, 0, sizeof(Precision)*np);

  nav.FindNextBoundaryAndStep( points, dirs, workspace1, workspace2, origStates, vgVectorStates,
                               maxSteps, safeties, vecSteps, intworkspace );

  //*** compare N-particle agains 1-particle interfaces
  // TODO: move checks into a separate function, like e.g.:
  //  ok = compareNavigationResults(refSteps, vgSerialStates, vecSteps, vgVectorStates);
  int errorCount = 0;
  for(int i=0; i<np; ++i) {
    bool mismatch = false;
    void* void1 = (void*)vgSerialStates[i]->Top();
    void* void2 = (void*)vgVectorStates[i]->Top();
    if( Abs( vecSteps[i] - refSteps[i] ) > kTolerance )                   mismatch = true;
    if( void1 && void2 && void1 != void2 )                                mismatch = true;
    if( vgSerialStates[i]->IsOnBoundary() != vgVectorStates[i]->IsOnBoundary()) mismatch = true;
    if( safeties[i] != nav.GetSafety( points[i], *origStates[i] ))   mismatch = true;
    if(mismatch) {
      result = false;
      if(mismatch) ++errorCount;
      std::cout<<"Vector navigation problems: mismatch="<< mismatch <<" - track["<< i <<"]=("
               << points[i].x() <<"; "<< points[i].y() <<"; "<< points[i].z() <<") "
               <<" / dir=("<< dirs[i].x() <<"; "<< dirs[i].y() <<"; "<< dirs[i].z() <<") "
               <<" steps: "<< refSteps[i] <<" / "<< vecSteps[i]
               <<" navStates: "<< ( void1 ? vgSerialStates[i]->Top()->GetLabel() : "NULL")
               << (vgSerialStates[i]->IsOnBoundary() ? "" : "-notOnBoundary")
               <<" / "<< (void2 ? vgVectorStates[i]->Top()->GetLabel() : "NULL")
               << (vgVectorStates[i]->IsOnBoundary() ? "" : "-notOnBoundary")
               << "\n";
    }
  }

  std::cout<<"VecGeom navigation - vector interface: #mismatches = "<< errorCount <<" / "<< np << "\n";

#ifdef VECGEOM_CUDA
  Precision * gpuSteps = (Precision *) _mm_malloc( np*sizeof(Precision), 32);
  NavStatePool gpuStates( np, GeoManager::Instance().getMaxDepth() );

  // load GPU geometry
  CudaManager::Instance().set_verbose(0);
  CudaManager::Instance().LoadGeometry(GeoManager::Instance().GetWorld());
  CudaManager::Instance().Synchronize();

  origStates.CopyToGpu();
  gpuStates.CopyToGpu();

  printf("Start validating GPU navigation...\n");
  runNavigationCuda(origStates.GetGPUPointer(), gpuStates.GetGPUPointer(),
                    GeoManager::Instance().getMaxDepth(),
                    GeoManager::Instance().GetWorld(),
                    np, points.x(),  points.y(), points.z(),
                    dirs.x(), dirs.y(), dirs.z(), maxSteps, gpuSteps );

  gpuStates.CopyFromGpu();

  //*** Comparing results from GPU against serialized navigation
  // TODO: move checks into a separate function, like e.g.:
  //  ok = compareNavigationResults(refSteps, vgSerialStates, gpuSteps, gpuStates);
  errorCount = 0;
  for(int i=0; i<np; ++i) {
    bool mismatch = false;
    if( Abs( gpuSteps[i] - refSteps[i] ) > 10.*kTolerance )                   mismatch = true;
    // if( gpuStates[i]->Top() != vgSerialStates[i]->Top() )                  mismatch = true;
    // if( gpuStates[i]->IsOnBoundary() != vgSerialStates[i]->IsOnBoundary()) mismatch = true;
    // if( safeties[i] != nav.GetSafety( points[i], *origStates[i] ))         mismatch = true;
    if(mismatch) {
      result = false;
      ++errorCount;
      std::cout<<"GPU navigation problems: track["<< i <<"]=("
               << points[i].x() <<"; "<< points[i].y() <<"; "<< points[i].z() <<") "
               <<" steps: "<< refSteps[i] <<" / "<< gpuSteps[i]
               // <<" navStates: "<< vgSerialStates[i]->Top()->GetLabel()
               // << (vgSerialStates[i]->IsOnBoundary() ? "*" : "")
               // <<" / "<< vgVectorStates[i]->Top()->GetLabel()
               // << (vgVectorStates[i]->IsOnBoundary() ? "*" : "")
               << "\n";
    }
  }

  std::cout<<"VecGeom navigation on the GPUs: #mismatches = "<< errorCount <<" / "<< np << "\n";
#endif // VECGEOM_CUDA

  // if(mismatches>0) std::cout << "Navigation test failed with "<< mismatches <<" mismatches\n";
  // else std::cout<<"Navigation test passed.\n";

  //=== cleanup
  for(int i=0; i<np; ++i) NavigationState::ReleaseInstance( origStates[i] );
  for(int i=0; i<np; ++i) NavigationState::ReleaseInstance( vgSerialStates[i] );
  for(int i=0; i<np; ++i) NavigationState::ReleaseInstance( vgVectorStates[i] );
  // delete origStates;
  // delete vgSerialStates;
  // delete vgVectorStates;
  _mm_free(intworkspace);
  _mm_free(refSteps);
  _mm_free(vecSteps);
  _mm_free(safeties);
#ifdef VECGEOM_NVCC
  _mm_free(gpuSteps);
#endif
  return result;
}

} // End namespace vecgeom<|MERGE_RESOLUTION|>--- conflicted
+++ resolved
@@ -256,12 +256,8 @@
   cputime = benchmarkSerialNavigation(np,nreps,points, dirs, maxStep);
   printf("CPU elapsed time (serialized navigation) %f ms\n", 1000.*cputime);
 
-<<<<<<< HEAD
   cputime = benchmarkVectorNavigation(np,nreps,points, dirs, maxStep);
-=======
-  cputime = benchmarkVectorNavigation(np,nreps,points, dirs);
-
->>>>>>> 20c64870
+
   printf("CPU elapsed time (vectorized navigation) %f ms\n", 1000.*cputime);
 
 #ifdef VECGEOM_ROOT

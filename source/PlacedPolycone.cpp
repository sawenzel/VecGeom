/*
 * PlacedPolycone.cpp
 *
 *  Created on: Dec 9, 2014
 *      Author: swenzel
 */

#include "volumes/SpecializedPolycone.h"
#include <iostream>

#ifdef VECGEOM_ROOT
#include "TGeoPcon.h"
#endif

#ifdef VECGEOM_GEANT4
#include "G4Polycone.hh"
#endif

#ifdef VECGEOM_USOLIDS
#include "UPolycone.hh"
#endif

namespace vecgeom {
inline namespace VECGEOM_IMPL_NAMESPACE {


#ifndef VECGEOM_NVCC
  VPlacedVolume const* PlacedPolycone::ConvertToUnspecialized() const
  {
      return new SimplePolycone(GetLabel().c_str(), logical_volume(), transformation());
  }
#ifdef VECGEOM_ROOT
  TGeoShape const* PlacedPolycone::ConvertToRoot() const
  {
      UnplacedPolycone const * unplaced = GetUnplacedVolume();

      std::vector<double> rmin;
      std::vector<double> rmax;
      std::vector<double> z;
      unplaced->ReconstructSectionArrays(z,rmin,rmax);

      TGeoPcon* rootshape = new TGeoPcon(
                    unplaced->fStartPhi*kRadToDeg,
                    unplaced->fDeltaPhi*kRadToDeg,
                    z.size() );

<<<<<<< HEAD
      if( unplaced->fNz != z.size() )
=======
      if( (size_t)unplaced->fNz != z.size() )
>>>>>>> c0859970
      {
          std::cout << "WARNING: Inconsistency in number of polycone sections\n";
      }

      // now transfer the parameter to the ROOT polycone
      for(int i=0;i<unplaced->fNz;++i)
      {
          rootshape->DefineSection(i,z[i],rmin[i],rmax[i]);
      }
      rootshape->InspectShape();

      return rootshape;
  }


#endif
#ifdef VECGEOM_USOLIDS
  ::VUSolid const* PlacedPolycone::ConvertToUSolids() const
  {
      UnplacedPolycone const * unplaced = GetUnplacedVolume();
      std::vector<double> rmin;
      std::vector<double> rmax;
      std::vector<double> z;
      unplaced->ReconstructSectionArrays(z,rmin,rmax);

      UPolycone * usolidshape = new UPolycone("",unplaced->fStartPhi,
                   unplaced->fDeltaPhi,
                   unplaced->fNz,
                   &z[0],
                   &rmin[0],
                   &rmax[0]
           );

      usolidshape->StreamInfo( std::cout );
      return usolidshape;
  }
#endif
#ifdef VECGEOM_GEANT4
  G4VSolid const* PlacedPolycone::ConvertToGeant4() const
  {
      UnplacedPolycone const * unplaced = GetUnplacedVolume();

      std::vector<double> rmin;
      std::vector<double> rmax;
      std::vector<double> z;
      unplaced->ReconstructSectionArrays(z,rmin,rmax);

     G4Polycone * g4shape = new G4Polycone("",unplaced->fStartPhi,
             unplaced->fDeltaPhi,
             unplaced->fNz,
             &z[0],
             &rmin[0],
             &rmax[0]
     );

     g4shape->StreamInfo( std::cout );
     
     return g4shape;
  }
#endif
#endif // VECGEOM_NVCC

}

#ifdef VECGEOM_NVCC

VECGEOM_DEVICE_INST_PLACED_VOLUME_ALLSPEC( SpecializedPolycone )

#endif


} // end global namespace<|MERGE_RESOLUTION|>--- conflicted
+++ resolved
@@ -44,11 +44,7 @@
                     unplaced->fDeltaPhi*kRadToDeg,
                     z.size() );
 
-<<<<<<< HEAD
-      if( unplaced->fNz != z.size() )
-=======
       if( (size_t)unplaced->fNz != z.size() )
->>>>>>> c0859970
       {
           std::cout << "WARNING: Inconsistency in number of polycone sections\n";
       }

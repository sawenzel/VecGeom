/*
 * UnplacedBooleanVolume.cpp
 *
 *  Created on: 07.11.2014
 *      Author: swenzel
 */

#include "base/Global.h"
#include "volumes/UnplacedBooleanVolume.h"
#include "volumes/SpecializedBooleanVolume.h"
#include "management/VolumeFactory.h"
#include "volumes/utilities/GenerationUtilities.h"
#include "volumes/LogicalVolume.h"
#include "volumes/PlacedVolume.h"

#ifdef VECGEOM_CUDA_INTERFACE
#include "management/CudaManager.h"
#endif

namespace vecgeom {

inline namespace VECGEOM_IMPL_NAMESPACE {

template <TranslationCode transCodeT, RotationCode rotCodeT>
VECGEOM_CUDA_HEADER_DEVICE
VPlacedVolume* UnplacedBooleanVolume::Create(
    LogicalVolume const *const logical_volume,
    Transformation3D const *const transformation,
#ifdef VECGEOM_NVCC
    const int id,
#endif
    VPlacedVolume *const placement)
{
          
    // since this is a static function, we need to get instance of UnplacedBooleanVolume first of all from logical volume
   const UnplacedBooleanVolume &vol
            = static_cast<const UnplacedBooleanVolume&>( *(logical_volume->unplaced_volume()) );

   if( vol.GetOp() == kSubtraction ) {
      return CreateSpecializedWithPlacement<SpecializedBooleanVolume<kSubtraction, transCodeT, rotCodeT> >(
      logical_volume, transformation, 
#ifdef VECGEOM_NVCC
      id,
#endif 
      placement); // TODO: add bounding box?
   }
   else if ( vol.GetOp() == kUnion ) {
      return CreateSpecializedWithPlacement<SpecializedBooleanVolume<kUnion, transCodeT, rotCodeT> >(
              logical_volume, transformation,
        #ifdef VECGEOM_NVCC
              id,
        #endif
              placement); // TODO: add bounding box?
   }
   else if ( vol.GetOp() == kIntersection ){
      return CreateSpecializedWithPlacement<SpecializedBooleanVolume<kIntersection, transCodeT, rotCodeT> >(
              logical_volume, transformation,
        #ifdef VECGEOM_NVCC
              id,
        #endif
              placement); // TODO: add bounding box?
   }
   return nullptr;
}


VECGEOM_CUDA_HEADER_DEVICE
VPlacedVolume* UnplacedBooleanVolume::SpecializedVolume(
    LogicalVolume const *const volume,
    Transformation3D const *const transformation,
    const TranslationCode trans_code, const RotationCode rot_code,
#ifdef VECGEOM_NVCC
    const int id,
#endif
    VPlacedVolume *const placement) const {

#ifndef VECGEOM_NVCC

   return VolumeFactory::CreateByTransformation<UnplacedBooleanVolume>(
    volume, transformation, trans_code, rot_code,
#ifdef VECGEOM_NVCC
    id,
#endif
    placement);

#else
   // Compiling the above code with nvcc 6.5 faile with the error:
   // nvcc error   : 'ptxas' died due to signal 11 (Invalid memory reference)
   // at least when optimized.
   return nullptr;
#endif
}

  VECGEOM_CUDA_HEADER_BOTH
  void UnplacedBooleanVolume::Extent(Vector3D<Precision>& aMin, Vector3D<Precision>& aMax) const {

    Vector3D<Precision> minLeft, maxLeft, minRight, maxRight;
    fLeftVolume->Extent(minLeft, maxLeft);
    fRightVolume->Extent(minRight,maxRight);

    if( this->GetOp() == kUnion ) {
      aMin = Vector3D<Precision>( Min(minLeft.x(), minRight.x()),
                                  Min(minLeft.y(), minRight.y()),
                                  Min(minLeft.z(), minRight.z()));
      aMax = Vector3D<Precision>( Max(maxLeft.x(), maxRight.x()),
                                  Max(maxLeft.y(), maxRight.y()),
                                  Max(maxLeft.z(), maxRight.z()));
    }

    if( this->GetOp() == kIntersection ) {
      aMin = Vector3D<Precision>( Max(minLeft.x(), minRight.x()),
                                  Max(minLeft.y(), minRight.y()),
                                  Max(minLeft.z(), minRight.z()));
      aMax = Vector3D<Precision>( Min(maxLeft.x(), maxRight.x()),
                                  Min(maxLeft.y(), maxRight.y()),
                                  Min(maxLeft.z(), maxRight.z()));
    }

    if( this->GetOp() == kSubtraction ) {
      aMin = minLeft;
      aMax = maxLeft;
    }
  }
<<<<<<< HEAD
#else
  VECGEOM_CUDA_HEADER_BOTH
  void UnplacedBooleanVolume::Extent(Vector3D<Precision>& aMin, Vector3D<Precision>& aMax) const {
    assert(0 && "UnplacedBooleanVolume::Extent not ready.");
  }
#endif
=======
>>>>>>> 436f34ff

#ifdef VECGEOM_CUDA_INTERFACE

// functions to copy data structures to GPU
DevicePtr<cuda::VUnplacedVolume> UnplacedBooleanVolume::CopyToGpu(
   DevicePtr<cuda::VUnplacedVolume> const in_gpu_ptr) const
{
    // here we have our recursion:
    // since UnplacedBooleanVolume has pointer members we need to copy/construct those members too
    // very brute force; because this might have been copied already
    // TODO: integrate this into CUDA MGR?

    // use CUDA Manager to lookup GPU pointer
    DevicePtr<cuda::VPlacedVolume> leftgpuptr = CudaManager::Instance().LookupPlaced(fLeftVolume);
    DevicePtr<cuda::VPlacedVolume> rightgpuptr = CudaManager::Instance().LookupPlaced(fRightVolume);

    return CopyToGpuImpl<UnplacedBooleanVolume>(in_gpu_ptr, fOp, leftgpuptr, rightgpuptr);
}

DevicePtr<cuda::VUnplacedVolume> UnplacedBooleanVolume::CopyToGpu() const
{
   return CopyToGpuImpl<UnplacedBooleanVolume>();
}

#endif // VECGEOM_CUDA_INTERFACE

} // End impl namespace

#ifdef VECGEOM_NVCC

namespace cxx {

template size_t DevicePtr<cuda::UnplacedBooleanVolume>::SizeOf();
template void DevicePtr<cuda::UnplacedBooleanVolume>::Construct(
     BooleanOperation op,
     DevicePtr<cuda::VPlacedVolume> left,
     DevicePtr<cuda::VPlacedVolume> right) const;

} // End cxx namespace

#endif


} // End namespace vecgeom

<|MERGE_RESOLUTION|>--- conflicted
+++ resolved
@@ -121,15 +121,6 @@
       aMax = maxLeft;
     }
   }
-<<<<<<< HEAD
-#else
-  VECGEOM_CUDA_HEADER_BOTH
-  void UnplacedBooleanVolume::Extent(Vector3D<Precision>& aMin, Vector3D<Precision>& aMax) const {
-    assert(0 && "UnplacedBooleanVolume::Extent not ready.");
-  }
-#endif
-=======
->>>>>>> 436f34ff
 
 #ifdef VECGEOM_CUDA_INTERFACE
 

--- conflicted
+++ resolved
@@ -121,16 +121,12 @@
       aMax = maxLeft;
     }
   }
-<<<<<<< HEAD
-#endif // !VECGEOM_NVCC
-=======
 #else
   VECGEOM_CUDA_HEADER_BOTH
   void UnplacedBooleanVolume::Extent(Vector3D<Precision>& aMin, Vector3D<Precision>& aMax) const {
     assert(0 && "UnplacedBooleanVolume::Extent not ready.");
   }
-#endif
->>>>>>> 6c5d0074
+#endif // !VECGEOM_NVCC
 
 #ifdef VECGEOM_CUDA_INTERFACE
 
